import os
import pickle
import subprocess
import types
from pathlib import Path, PurePath
from subprocess import DEVNULL
from tempfile import mkstemp
from typing import List, Optional, Tuple, Union

import ms3
import pandas as pd
from joblib import Parallel, delayed
from music21.converter import parse, toData
from music21.stream import Measure, Part, Score
from pandas import DataFrame
from tqdm import tqdm
from music21 import stream

import musif.extract.constants as C
from musif.cache import (CACHE_FILE_EXTENSION, FileCacheIntoRAM,
                         SmartModuleCache, store_score_df)
from musif.common._constants import GENERAL_FAMILY
from musif.common.exceptions import FeatureError, ParseFileError
from musif.config import ExtractConfiguration
from musif.extract.common import _filter_parts_data
from musif.extract.utils import (cast_mixed_dtypes,
                                 extract_global_time_signature,
                                 process_musescore_file)
from musif.logs import ldebug, lerr, linfo, lwarn, pdebug, perr, pinfo
from musif.musescore import constants as mscore_c
from musif.musicxml import constants as musicxml_c
from musif.musicxml import (extract_numeric_tempo, fix_repeats, name_parts,
                            split_layers)
from musif.musicxml.scoring import (_extract_abbreviated_part, extract_sound,
                                    to_abbreviation)

_cache = FileCacheIntoRAM(10000)  # To cache scanned scores

# attach a method to convert it into bytestring
# the first argument of toData is the object to be translated, so that could be the `self` of a class method, perfectly ok
# this must be done before of start the caching, because we are modifying the object!
stream.Stream.toData = toData

def parse_filename(
    file_path: str,
    split_keywords: List[str],
    expand_repeats: bool = False,
    export_dfs_to: Union[str, PurePath] = None,
    remove_unpitched_objects: bool = True,
) -> Score:
    """
    This function parses a musicxml file and returns a music21 Score object. If
    the file has already been parsed, it will be loaded from cache instead of
    processing it again. Split a part in different parts if the instrument
    family is in keywords argument and expands repeats if indicated.

    Parameters
    ----------
    file_path: str
    A path to a music xml path.
    split_keywords: List[str]
     A lists of keywords based on music21 instrument sound names to split in different parts.
    expand_repeats: bool
     Determines whether to expand or not the repetitions. Default value is False.
    export_dfs_to: Union[str, PurePath]
     Path to a directory where dataframes containing the score data are exported. If
     None, no score is exported. Default value is None.
    Returns
    -------
    resp : Score
     The score saved in cache or the new score parsed with the necessary parts split.
    Raises
    ------
     ParseFileError
       If the xml file can't be parsed for any reason.
    """
    score = _cache.get(file_path)
    if score is not None:
        return score
    try:

        score = parse(file_path).makeRests()
        if export_dfs_to is not None:
            dest_path = Path(export_dfs_to)
            dest_path /= Path(file_path).with_suffix(".pkl").name
            store_score_df(score, dest_path)
            

        # give a name to all parts in the score
        name_parts(score)
        if remove_unpitched_objects:
            unpitched_objs = list(
                score.flatten().getElementsByClass(["PercussionChord", "Unpitched"])
            )
            score.remove(unpitched_objs, recurse=True)
        split_layers(score, split_keywords)
        fix_repeats(score)
        if expand_repeats:
            score = score.expandRepeats()
        _cache.put(file_path, score)
    except Exception as e:
        print(file_path)
        raise ParseFileError(file_path) from e
    return score


def parse_musescore_file(file_path: str, expand_repeats: bool = False) -> pd.DataFrame:
    """
    This function parses a musescore file and returns a pandas dataframe. If the file
    has already been parsed, it will be loaded from cache instead of processing it
    again.

    Parameters
    ----------
    file_path: str
        A path to a music mscx path.
    expand_repeats: bool
        Determines whether to expand or not the repetitions. Default value is False.
    Returns
    -------
    resp : pd.DataFrame
        The score saved in cache or the new score parsed in the form of a dataframe.
    Raises
    ------
    ParseFileError
        If the musescore file can't be parsed for any reason.
    """
    harmonic_analysis = _cache.get(file_path)
    if harmonic_analysis is not None:
        return harmonic_analysis
    try:
        harmonic_analysis = process_musescore_file(file_path, expand_repeats)
        _cache.put(file_path, harmonic_analysis)
    except Exception as e:
        harmonic_analysis = None
        print(file_path)
        raise ParseFileError(file_path) from e
    return harmonic_analysis


def find_files(
    extensions: str or List[str],
    base_dir: Union[str, List[Union[str, PurePath]]],
    limit_files: List[str] = None,
    exclude_files: List[str] = None,
) -> List[PurePath]:
    """Extracts the paths to files given an extension

    Given a directory path, return a list of paths of files found, in alphabetic order.
    It searches recursively inside `base_dir`. If `base_dir` is a fileor a list of paths
    or directories with `extension`, it is returned in a list. If given neither a string
    nor list of strings raise a TypeError and if the file doesn't exists returns a
    ValueError.

    Parameters
    ----------
    extension: str or Iterable[str]
        A list of strings representing the extensions that will be looked for
    base_dir : Union[str, Iterable[str]]
        A path or directory
    limit_files: Iterable[str] = None
        List of file names relative to `base_dir`. Only these files are taken.
        Incompatible with `exclude_files`
    exclude_files: Iterable[str] = None
        List of file names relative to `base_dir`. None of these files are taken.
        Incompatible with `limit_files`

    Returns
    -------
    resp : List[PurePath]
      The list of musicxml files found in the provided arguments
      This list will be returned in alphabetical order

    Raises
    ------
    TypeError
      If the type is not the expected (str or List[str]).

    ValueError
      If the provided string is neither a directory nor a file path
    """
    if isinstance(extensions, str):
        extensions = [extensions]

    if base_dir is None:
        return []
    base_dir = Path(base_dir)
    if not base_dir.exists():
        raise ValueError(f"File {base_dir} doesn't exist")
    elif base_dir.is_dir():
        ret = []
        for ext in extensions:
            ret += sorted([f for f in base_dir.glob(f"**/*{ext}") if f.is_file()])
        if limit_files is not None:
            limit_stems = set(map(lambda x: Path(x).stem, limit_files))
            return [f for f in ret if f.stem in limit_stems]
        elif exclude_files is not None:
            exclude_stems = set(map(lambda x: Path(x).stem, exclude_files))
            return [f for f in ret if f.stem not in exclude_stems]
        else:
            return ret
    elif base_dir.is_file() and base_dir.suffix in extensions:
        return [base_dir]
    else:
        return []


#  sorted(obj.glob(f"*{extension}"))
class FeaturesExtractor:
    """
    Extract features for a score or a list of scores, according to the parameters
    established in the configuration files. It extracts musical features using music21
    and ms3 library, based on the configuration and stores them in a dictionary
    (score features) that at the end will be returned as a DataFrame by the
    `extract` method.

    During the parsing, unpitched objects, (e.g. objects referred to percussion
    instruments) may be removed (see the option
    `remove_unpitched_objects` in the configuration).

    """

    def __init__(self, *args, **kwargs):
        """
        Parameters
        ----------
        *args:  Could be a path to a .yml file, an AbstractExtractConfiguration object or a dictionary. Length zero or one.
        **kwargs: Get keywords to construct ExtractConfiguration.
        limit_files: List[str] = None
            List of file names relative to `obj`. Only these files are taken.
            Incompatible with `exclude_files`
        exclude_files: List[str] = None
            List of file names relative to `obj`. None of these files are taken.
            Incompatible with `limit_files`

        Raises
        ------
        TypeError
         - If the type is not the expected (str, dict or ExtractConfiguration).
        ValueError
          - If there is too many arguments(args)
        FileNotFoundError
          - If any of the files/directories path inside the expected configuration doesn't exit.
        """

        self._cfg = ExtractConfiguration(*args, **kwargs)
        self.limit_files = kwargs.get("limit_files") or getattr(
            self._cfg, "limit_files", None
        )
        self.exclude_files = kwargs.get("exclude_files") or getattr(
            self._cfg, "exclude_files", None
        )
        # self.regex = re.compile("from {FEATURES_MODULES}.([\w\.]+) import")
        # creates the directory for the cache
        if self._cfg.cache_dir is not None:
            pinfo("Cache activated!")
            Path(self._cfg.cache_dir).mkdir(exist_ok=True)

        if "jsymbolic" in self._cfg.features:
            from musif.extract.features import jsymbolic

            jsymbolic.utils.download_jsymbolic()
            jsymbolic.utils.get_java_path()

    def extract(self) -> DataFrame:
        """
        Extracts features given in the configuration data getting a file, directory or several file paths,
        returning a DataFrame containing musical features.

        Returns
        ------
        Score dataframe with the extracted features of given scores. For one score only, a DataFrem is returned with one row only.

        Raises
        ------
        ParseFileError
           If the musicxml file can't be parsed for any reason.
        KeyError
           If features aren't loaded in corrected order or dependencies
        """
        linfo("--- Analyzing scores ---\n".center(120, " "))

        xml_filenames = find_files(
            musicxml_c.MUSIC21_FILE_EXTENSIONS,
            self._cfg.xml_dir,
            limit_files=self.limit_files,
            exclude_files=self.exclude_files,
        )
        musescore_filenames = find_files(
            mscore_c.MUSESCORE_FILE_EXTENSION,
            self._cfg.musescore_dir,
            limit_files=self.limit_files,
            exclude_files=self.exclude_files,
        )
        if len(musescore_filenames) == 0:
            if self._cfg.is_requested_musescore_file():
                perr(
                    f"\nMusescore files are needed for the following features {C.REQUIRE_MSCORE}, but cannot find musescore files. Those features won't be computed!"
                )
        if len(xml_filenames) > 0:
            filenames = xml_filenames
        elif len(musescore_filenames) > 0:
            filenames = musescore_filenames
        elif self._cfg.cache_dir is not None:
            filenames = find_files(
                CACHE_FILE_EXTENSION,
                self._cfg.cache_dir,
                limit_files=self.limit_files,
                exclude_files=self.exclude_files,
            )
        else:
            filenames = []
        if len(filenames) == 0:
            raise FileNotFoundError("No file found for extracting features!")

        score_df = self._process_corpus(filenames)

        # fix dtypes
        score_df = score_df.convert_dtypes()
        score_df = score_df.apply(cast_mixed_dtypes, axis=0)

        return score_df

    def _process_corpus(
        self, filenames: List[PurePath]
    ) -> Tuple[List[dict], List[dict]]:
        def process_corpus_par(idx, filename):
            try:
                if self._cfg.window_size is not None:
                    score_features = self._process_score_windows(idx, filename)
                else:
                    score_features = self._process_score(idx, filename)
            except Exception as e:
                if self._cfg.ignore_errors:
                    lerr(
                        f"Error while extracting features for file {filename}, skipping it because `ignore_errors` is True!"
                    )
                    return {}
                else:
                    raise e
            return score_features

        scores_features = Parallel(n_jobs=self._cfg.parallel)(
            delayed(process_corpus_par)(idx, fname)
            for idx, fname in enumerate(tqdm(filenames))
        )

        if self._cfg.window_size is not None:
            all_dfs = []
            for score in scores_features:
                df_score = DataFrame(score)
                df_score = df_score.reindex(sorted(df_score.columns), axis=1)
                df_score.replace("NA", pd.NA, inplace=True)
                all_dfs.append(df_score)
            all_dfs = pd.concat(all_dfs, axis=0, keys=range(len(all_dfs)))
        else:
            all_dfs = DataFrame(scores_features)
            all_dfs = all_dfs.reindex(sorted(all_dfs.columns), axis=1)
            all_dfs = all_dfs.replace("NA", pd.NA)
        return all_dfs

    def _init_score_processing(self, idx: int, filename: PurePath):
        if self._cfg.cache_dir is not None:
            cache_name = (
                Path(self._cfg.cache_dir)
                / filename.parent
                / (filename.name + CACHE_FILE_EXTENSION)
            )
            cache_name.parent.mkdir(parents=True, exist_ok=True)
        else:
            cache_name = None
        score_data = self._get_score_data(filename, load_cache=cache_name)
        parts_data = [
            self._get_part_data(score_data, part)
            for part in score_data[C.DATA_SCORE].parts
        ]
        parts_data = _filter_parts_data(parts_data, self._cfg.parts_filter)
        basic_features = self.extract_modules(
            self._cfg.basic_modules_addresses, score_data, parts_data, basic=True
        )
        basic_features[C.ID] = idx
        return basic_features, cache_name, parts_data, score_data

    def _process_score(self, idx: int, filename: PurePath) -> dict:

        (
            basic_features,
            cache_name,
            parts_data,
            score_data,
        ) = self._init_score_processing(idx, filename)
        extract_global_time_signature(score_data)
        score_features = self.extract_modules(
            self._cfg.feature_modules_addresses, score_data, parts_data, basic=False
        )
        score_features = {**basic_features, **score_features}
        score_features[C.WINDOW_ID] = 0

        if self._cfg.cache_dir is not None:
            pickle.dump(score_data, open(cache_name, "wb"))
        return score_features

    def _process_score_windows(self, idx: int, filename: PurePath) -> List[dict]:
        (
            basic_features,
            cache_name,
            parts_data,
            score_data,
        ) = self._init_score_processing(idx, filename)

        extract_global_time_signature(score_data)

        window_features = {}
        nmeasures = len(score_data[C.DATA_SCORE].parts[0].getElementsByClass(Measure))

        ws = self._cfg.window_size
        hopsize = ws - self._cfg.overlap
        number_windows = (nmeasures - self._cfg.overlap) // hopsize

        all_windows_features = []
        for idx in range(number_windows):
            first_window_measure = idx * hopsize
            last_window_measure = first_window_measure + ws
            window_data, window_parts_data = self._select_window_data(
                score_data, parts_data, first_window_measure, last_window_measure
            )
            window_data.update(
                {k: v for k, v in score_data.items() if k not in window_data}
            )

            window_features = self.extract_modules(
                self._cfg.feature_modules_addresses,
                window_data,
                window_parts_data,
                basic=False,
            )

            window_features[
                C.WINDOW_RANGE
            ] = f"{first_window_measure} - {last_window_measure}"

            window_features[C.WINDOW_ID] = idx

            window_features = {**basic_features, **window_features}

            all_windows_features.append(window_features)
            first_window_measure = last_window_measure - self._cfg.overlap

        if self._cfg.cache_dir is not None:
            pickle.dump(score_data, open(cache_name, "wb"))
        return all_windows_features

    def _select_window_data(
        self, score_data: dict, parts_data: list, first_measure: int, last_measure: int
    ):
        window_score = score_data[C.DATA_SCORE].measures(
            first_measure, last_measure, indicesNotNumbers=True
        )
        filtered_partNames = [i.partName for i in score_data["parts"]]
        window_parts = [
            i for i in window_score.parts if i.partName in filtered_partNames
        ]
        if (
            self._cfg.is_requested_musescore_file()
            and score_data[C.DATA_MUSESCORE_SCORE] is not None
        ):
            window_mscore = score_data[C.DATA_MUSESCORE_SCORE].loc[
                (score_data[C.DATA_MUSESCORE_SCORE]["mn"] <= last_measure)
                & (score_data[C.DATA_MUSESCORE_SCORE]["mn"] >= first_measure)
            ]
            window_mscore.reset_index(inplace=True, drop=True, level=0)
        else:
            window_mscore = None
        window_score_data = {
            C.DATA_SCORE: window_score,
            C.DATA_FILTERED_PARTS: window_parts,
            C.DATA_MUSESCORE_SCORE: window_mscore,
            C.DATA_NUMERIC_TEMPO: score_data[C.DATA_NUMERIC_TEMPO],
        }

        for i, p in enumerate(window_parts):
            parts_data[i]["part"] = p
        return window_score_data, parts_data

    def extract_modules(
        self, packages: list, data: dict, parts_data: dict, basic: bool
    ):
        score_features = {}
        parts_features = [{} for _ in range(len(parts_data))]
        for package in packages:
            for module in self._find_modules(package, basic):
                self._update_parts_module_features(
                    module, data, parts_data, parts_features
                )
                self._update_score_module_features(
                    module, data, parts_data, parts_features, score_features
                )
        return score_features

    def _load_xml_data(self, filename: Union[str, PurePath]):
        filename = Path(filename)
        if filename.suffix == mscore_c.MUSESCORE_FILE_EXTENSION:
            # convert to xml in a temporary file
            mscore = self._cfg.mscore_exec
            if mscore is None:
                mscore = ms3.utils.get_musescore("auto")
            if mscore is None:
                raise RuntimeError(
                    "Cannot find musescore executable. Please provide xml files or the path to a musescore installation with the configuration `mscore_exec`"
                )
            if not isinstance(mscore, (list, tuple)):
                # this is needed to allow stuffs like `xvfb-run -a mscore`
                mscore = (mscore,)
            tmp_d, tmp_path = mkstemp(
                prefix=filename.stem, suffix=musicxml_c.MUSIC21_FILE_EXTENSIONS[0]
            )
            process = mscore + ("-fo", tmp_path, filename)
            res = subprocess.run(process, stdout=DEVNULL, stderr=DEVNULL)
            if res.returncode != 0:
                raise RuntimeError(
                    f"Error while converting musescore file to xml: {filename}"
                )
        else:
            tmp_path = filename
        score = parse_filename(
            tmp_path,
            self._cfg.split_keywords,
            expand_repeats=self._cfg.expand_repeats,
            export_dfs_to=self._cfg.dfs_dir,
            remove_unpitched_objects=self._cfg.remove_unpitched_objects,
        )
        numeric_tempo = extract_numeric_tempo(tmp_path)
        if filename.suffix == mscore_c.MUSESCORE_FILE_EXTENSION:
            os.close(tmp_d)
            os.remove(tmp_path)
        filtered_parts = self._filter_parts(score)
        return score, tuple(filtered_parts), numeric_tempo

    def _get_score_data(
        self, filename: PurePath, load_cache: Optional[Path] = None
    ) -> dict:
        from music21 import converter
        import types
        data = None 
        info_load_str = ""
        
        if load_cache is not None and load_cache.exists():
            s = converter.parse(filename)
            s.toData = types.MethodType(converter.toData, converter)
            cached_object = SmartModuleCache(s)
            try:
                data = pickle.load(open(load_cache, "rb"))
            except Exception as e:
                info_load_str += f" Error while loading pickled object, continuing with extraction from scratch: {e}"
            else:
                info_load_str += " File was loaded from cache."
<<<<<<< HEAD
            # get bytes
            bytes = cached_object.toData('midi')
            # write to file
            with open('output.mid', 'wb') as f:
                f.write(bytes)
            # save cached object
            pickle.dump(cached_object, open(load_cache, 'wb'))
        
=======
                
>>>>>>> 3451af70
        if data is None:
            try:
                score, filtered_parts, numeric_tempo = self._load_xml_data(filename)
            except ParseFileError as e:
                perr(f"Error while parsing file {filename}")
                raise e
            else:
                info_load_str += " XML file parsed succesfully!"
            if len(filtered_parts) == 0:
                lwarn(
                    f"No parts were found for file {filename} and filter: {','.join(self._cfg.parts_filter)}"
                )
            if (
                self._cfg.is_requested_musescore_file()
                and self._cfg.musescore_dir is not None
            ):
                filename_ms3 = (
                    Path(self._cfg.musescore_dir)
                    / filename.with_suffix(mscore_c.MUSESCORE_FILE_EXTENSION).name
                )
                try:
                    data_musescore = self._get_harmony_data(filename_ms3)
                except ParseFileError as e:
                    perr(f"Error while parsing file {filename_ms3}")
                    raise e
                else:
                    info_load_str += " MS3 file parsed succesfully!"
            else:
                data_musescore = None
            data = {
                C.DATA_SCORE: score,
                C.DATA_FILE: str(filename),
                C.DATA_FILTERED_PARTS: filtered_parts,
                C.DATA_MUSESCORE_SCORE: data_musescore,
                C.DATA_NUMERIC_TEMPO: numeric_tempo,
            }
            if len(self._cfg.precache_hooks) > 0:
                for hook in self._cfg.precache_hooks:
                    if isinstance(hook, str):
                        hook = __import__(hook, fromlist=[""])
                    hook.execute(self._cfg, data)
            if self._cfg.cache_dir is not None:
                m21_objects = SmartModuleCache(
                    (data[C.DATA_SCORE], data[C.DATA_FILTERED_PARTS]),
                    resurrect_reference=(
                        self._load_xml_data,
                        # filename.relative_to("."),
                        filename,
                    ),
                )
                data[C.DATA_SCORE] = m21_objects[0]
                data[C.DATA_FILTERED_PARTS] = m21_objects[1]

        pdebug(f"\nProcessing score {filename}." + info_load_str)
        return data

    def _get_harmony_data(self, filename: PurePath) -> pd.DataFrame:
        if not filename.exists():
            lerr(f"Musescore file was not found for {filename} file!")
            lerr(
                f"These features won't be extracted for {filename}: {C.REQUIRE_MSCORE}"
            )
            return None
        else:
            try:
                data_musescore = parse_musescore_file(
                    str(filename), self._cfg.expand_repeats
                )
                return data_musescore
            except ParseFileError as e:
                data_musescore = None
                lerr(str(e))
                return None

    def _filter_parts(self, score: Score) -> List[Part]:
        parts = list(score.parts)
        # self._deal_with_dupicated_parts(parts)
        if self._cfg.parts_filter is None or len(self._cfg.parts_filter) == 0:
            return parts
        filter_set = set(self._cfg.parts_filter)
        return (
            part
            for part in parts
            if to_abbreviation(part, parts, self._cfg) in filter_set
        )

    def _deal_with_dupicated_parts(self, parts):
        for part in parts:
            # Keeping onle solo and 1º part of duplicated instruments
            part.id = part.id.replace(" 1º", "")
            part.partAbbreviation = part.partAbbreviation.replace(" 1º", "")
            if "2º" in part.id:
                parts.remove(part)

    def _get_part_data(self, score_data: dict, part: Part) -> dict:
        sound = extract_sound(part, self._cfg)
        part_abbreviation, sound_abbreviation, part_number = _extract_abbreviated_part(
            sound, part, score_data[C.DATA_FILTERED_PARTS], self._cfg
        )
        family = self._cfg.sound_to_family.get(sound, GENERAL_FAMILY)
        family_abbreviation = self._cfg.family_to_abbreviation.get(family, family)
        data = {
            C.DATA_PART: part,
            C.DATA_PART_NUMBER: part_number,
            C.DATA_PART_ABBREVIATION: part_abbreviation,
            C.DATA_SOUND: sound,
            C.DATA_SOUND_ABBREVIATION: sound_abbreviation,
            C.DATA_FAMILY: family,
            C.DATA_FAMILY_ABBREVIATION: family_abbreviation,
        }
        return data

    def _get_module_or_attribute(self, f, name):
        if hasattr(f, name):
            module = getattr(f, name)
        else:
            try:
                module = __import__(f.__name__ + "." + name, fromlist=[""])
            except ModuleNotFoundError as e:
                return e
        return module

    def _find_modules(self, package: str, basic: bool):
        found_features = set()
        if isinstance(package, str):
            package = __import__(package, fromlist=[""])
        if basic:
            to_extract = self._cfg.basic_modules
        else:
            to_extract = self._cfg.features
        for feature in to_extract:
            feature_package = self._get_module_or_attribute(package, feature)
            if isinstance(feature_package, Exception):
                continue
            module = self._get_module_or_attribute(feature_package, "handler")
            if isinstance(module, Exception):
                raise ImportError(
                    f"It seems {feature}.handler cannot be imported."
                ) from module
            feature_dependencies = getattr(feature_package, "musif_dependencies", [])
            for dependency in feature_dependencies:
                if dependency not in found_features and dependency != feature:
                    raise ValueError(
                        f"Feature {feature} is dependent on feature {dependency} ({dependency} should appear before {feature} in the configuration)"
                    )
            found_features.add(feature)
            yield module

    def _update_parts_module_features(
        self,
        module,
        score_data: dict,
        parts_data: List[dict],
        parts_features: List[dict],
    ):
        for part_data, part_features in zip(parts_data, parts_features):
            module_name = (
                str(module.__name__)
                .replace("musif.extract.features.", "")
                .replace(".handler", "")
            )
            ldebug(
                f'Extracting part "{part_data[C.DATA_PART_ABBREVIATION]}" {module_name} features.'
            )
            try:
                module.update_part_objects(
                    score_data, part_data, self._cfg, part_features
                )
            except Exception as e:
                score_name = score_data["file"]
                perr(
                    f"An error occurred while extracting module {module.__name__} in {score_name}!!.\nError: {e}\n"
                )
                raise FeatureError(
                    f"In {score_name} while computing {module.__name__}"
                ) from e

    def _update_score_module_features(
        self,
        module,
        score_data: dict,
        parts_data: List[dict],
        parts_features: List[dict],
        score_features: dict,
    ):
        ldebug(
            f'Extracting score "{score_data[C.DATA_FILE]}" {module.__name__} features.'
        )
        try:
            module.update_score_objects(
                score_data, parts_data, self._cfg, parts_features, score_features
            )
        except Exception as e:
            score_name = score_data["file"]
            perr(
                f"An error occurred while extracting module {module.__name__} in {score_name}!!.\nError: {e}\n"
            )
            raise FeatureError(
                f"In {score_name} while computing {module.__name__}"
            ) from e<|MERGE_RESOLUTION|>--- conflicted
+++ resolved
@@ -554,7 +554,6 @@
                 info_load_str += f" Error while loading pickled object, continuing with extraction from scratch: {e}"
             else:
                 info_load_str += " File was loaded from cache."
-<<<<<<< HEAD
             # get bytes
             bytes = cached_object.toData('midi')
             # write to file
@@ -563,9 +562,6 @@
             # save cached object
             pickle.dump(cached_object, open(load_cache, 'wb'))
         
-=======
-                
->>>>>>> 3451af70
         if data is None:
             try:
                 score, filtered_parts, numeric_tempo = self._load_xml_data(filename)
