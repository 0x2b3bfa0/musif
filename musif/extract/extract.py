--- conflicted
+++ resolved
@@ -311,7 +311,6 @@
 
         if self._cfg.window_size is not None:
             all_dfs = []
-<<<<<<< HEAD
             for score in scores_features:
                 df_score = DataFrame(score)
                 df_score = df_score.reindex(sorted(df_score.columns), axis=1)
@@ -322,18 +321,6 @@
             all_dfs = DataFrame(scores_features)
             all_dfs = all_dfs.reindex(sorted(all_dfs.columns), axis=1)
             all_dfs.replace("NA", pd.NA, inplace=True)
-=======
-            for score in scores_features: 
-                df_score = DataFrame(score) 
-                df_score = df_score.reindex(sorted(df_score.columns), axis=1) 
-                df_score.replace("NA", pd.NA, inplace=True) 
-                all_dfs.append(df_score) 
-            all_dfs = pd.concat(all_dfs, axis=0, keys=range(len(all_dfs))) 
-        else:
-            all_dfs = DataFrame(scores_features)
-            all_dfs = all_dfs.reindex(sorted(all_dfs.columns), axis=1)
-            all_dfs.replace("NA", pd.NA, inplace=True) 
->>>>>>> 08a08e38
         return all_dfs
 
     def _init_score_processing(self, idx: int, filename: PurePath):
@@ -465,10 +452,6 @@
         score_features = {}
         parts_features = [{} for _ in range(len(parts_data))]
         for package in packages:
-<<<<<<< HEAD
-=======
-            i=1
->>>>>>> 08a08e38
             for module in self._find_modules(package, basic):
                 self._update_parts_module_features(
                     module, data, parts_data, parts_features
