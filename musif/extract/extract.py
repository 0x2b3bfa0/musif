--- conflicted
+++ resolved
@@ -358,14 +358,10 @@
             parts_data,
             score_data,
         ) = self._init_score_processing(filename)
-<<<<<<< HEAD
 
         score_features = self.extract_modules(
             self._cfg.feature_modules_addresses, score_data, parts_data, basic=False
         )
-=======
-        score_features = self.extract_modules(FEATURES_MODULES, score_data, parts_data)
->>>>>>> c43171ee
         score_features = {**basic_features, **score_features}
         score_features[C.WINDOW_ID] = 0
 
