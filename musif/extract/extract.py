from musif.musicxml import MUSICXML_FILE_EXTENSION, expand_part, get_intervals, get_repetition_elements, split_wind_layers, analysis, get_notes_lyrics
from musif.extract.features.scoring import to_abbreviation
from musif.extract.features.key import get_key_and_mode
from musif.extract.features.density import get_notes_and_measures
import glob
from os import path
from typing import Dict, List, Tuple, Union

from music21.converter import parse
from music21.stream import Part, Score
from pandas import DataFrame

from musif.config import Configuration
<<<<<<< HEAD
from musif.extract.features import ambitus, custom, density, interval, key, lyrics, metadata, scale, scoring, time
from musif.extract.features.density import get_notes_and_measures
from musif.extract.features.key import get_key_and_mode
from musif.extract.features.scoring import to_abbreviation, extract_sound, extract_abbreviated_part
from musif.musicxml import MUSICXML_FILE_EXTENSION, analysis, expand_part, get_intervals, get_notes_lyrics, get_repetition_elements, split_wind_layers
=======
from musif.extract.features import ambitus, custom, density, texture, interval, key, lyrics, metadata, scale, scoring, time
>>>>>>> 5b456339


class FeaturesExtractor:

    def __init__(self, *args, **kwargs):
        self._cfg = Configuration(*args, **kwargs)

    def extract(self, obj, parts_filter: List[str] = None) -> Union[DataFrame, List[DataFrame]]:
        if isinstance(obj, str):
            if path.isdir(obj):
                return self.from_dir(obj, parts_filter)
            else:
                return self.from_file(obj, parts_filter)
        if isinstance(obj, list):
            return self.from_files(obj, parts_filter)
        raise ValueError(
            f"Unexpected argument {obj} should be a directory, a file path or a list of files paths")

<<<<<<< HEAD
    def from_dir(self, musicxml_scores_dir: str, parts_filter: List[str] = None) -> Union[DataFrame, List[DataFrame]]:
        musicxml_files = glob.glob(path.join(musicxml_scores_dir, f'*.{MUSICXML_FILE_EXTENSION}'))
        corpus_df, score_df, parts_df = self._process_corpora(musicxml_files, parts_filter)
        return score_df

    def from_files(self, musicxml_score_files: List[str], parts_filter: List[str] = None) -> Union[DataFrame, List[DataFrame]]:
        parts_df, score_df, corpus_df = self._process_corpora(musicxml_score_files, parts_filter)
        return score_df

    def from_file(self, musicxml_file: str, parts_filter: List[str] = None) -> Union[DataFrame, List[DataFrame]]:
        parts_df, score_df, corpus_df = self._process_corpora([musicxml_file], parts_filter)
        return score_df

    def _process_corpora(self, musicxml_files: List[str], parts_filter: List[str] = None) -> Tuple[DataFrame, DataFrame, DataFrame]:
        corpus_by_dir = self._group_by_dir(musicxml_files)
        all_corpus_features = []
        all_scores_features = []
        all_parts_features = []
        for corpus_dir, files in corpus_by_dir.items():
            scores_data, parts_data, scores_features, parts_features = self._process_corpus(files, parts_filter)
            corpus_features = self._extract_corpus_features(corpus_dir, scores_data, parts_data, scores_features)
            all_corpus_features.append(corpus_features)
            all_scores_features.extend(scores_features)
            all_parts_features.extend(parts_features)
        return DataFrame(all_corpus_features), DataFrame(all_scores_features), DataFrame(all_parts_features)

    def _group_by_dir(self, files: List[str]) -> Dict[str, List[str]]:
        corpus_by_dir = {}
        for file in files:
            corpus_dir = path.dirname(file)
            if corpus_dir not in corpus_by_dir:
                corpus_by_dir[corpus_dir] = []
            corpus_by_dir[corpus_dir].append(file)
        return corpus_by_dir

    def _process_corpus(self, musicxml_files: List[str], parts_filter: List[str] = None) -> Tuple[List[dict], List[dict], List[dict], List[dict]]:
        corpus_scores_data = []
        corpus_parts_data = []
        scores_features = []
        parts_features = []
        for musicxml_file in musicxml_files:
            score_data, parts_data, score_features, score_parts_features = self._process_score(musicxml_file, parts_filter)
            corpus_scores_data.append(score_data)
            corpus_parts_data.extend(parts_data)
            scores_features.append(score_features)
            parts_features.extend(score_parts_features)
        return corpus_scores_data, corpus_parts_data, scores_features, parts_features

    def _process_score(self, musicxml_file: str, parts_filter: List[str] = None) -> Tuple[dict, List[dict], dict, List[dict]]:
        score_data = self._get_score_data(musicxml_file, parts_filter)
        parts_data = [self._get_part_data(score_data, part) for part in score_data["parts"]]
        parts_features = [self._extract_part_features(score_data, part_data) for part_data in parts_data]
        score_features = self._extract_score_features(score_data, parts_data, parts_features)
        return score_data, parts_data, score_features, parts_features
=======
    def from_dir(self, musicxml_scores_dir: str, parts_filter: List[str] = None) -> DataFrame:
        musicxml_files = glob.glob(
            path.join(musicxml_scores_dir, f'*.{MUSICXML_FILE_EXTENSION}'))
        return self.from_files(musicxml_files, parts_filter)

    def from_files(self, musicxml_score_files: List[str], parts_filter: List[str] = None) -> DataFrame:
        score_features = [self.from_file(
            musicxml_file, parts_filter) for musicxml_file in musicxml_score_files]
        return pd.concat(score_features, axis=0)

    def from_file(self, musicxml_file: str, parts_filter: List[str] = None) -> DataFrame:
        score_data = self._get_score_data(musicxml_file, parts_filter)
        parts_data = [self._get_part_data(
            score_data, part) for part in score_data["parts"]]

        parts_features = self._extract_part_features(score_data, parts_data)
        # sound_features = self._extract_sound_features(score_data, parts_data)
        # family_features = self._extract_family_features(score_data, parts_data)
        score_features = self._extract_score_features(
            score_data, parts_data, parts_features)

        return DataFrame([score_features])
>>>>>>> 5b456339

    def _get_score_data(self, musicxml_file: str, parts_filter: List[str] = None) -> dict:
        score = parse(musicxml_file)
        split_wind_layers(score)
        repetition_elements = get_repetition_elements(score)
        score_key, tonality, mode = get_key_and_mode(score)
        ambitus = analysis.discrete.Ambitus()
        parts = self._filter_parts(score, parts_filter)
        if len(parts) == 0:
<<<<<<< HEAD
            self._cfg.read_logger.warning(f"No parts were found for file {musicxml_file} and filter {','.join(parts_filter)}")
        data = {
=======
            self._cfg.read_logger.warning(
                f"No parts were found for file {musicxml_file} and filter {','.join(parts_filter)}")
        return {
>>>>>>> 5b456339
            "score": score,
            "file": musicxml_file,
            "repetition_elements": repetition_elements,
            "key": score_key,
            "tonality": tonality,
            "mode": mode,
            "ambitus": ambitus,
            "parts": parts,
        }
        return data

    def _filter_parts(self, score: Score, parts_filter: List[str] = None) -> List[Part]:
        if parts_filter is None:
            return list(score.parts)
        filter = set(parts_filter)
        return [part for part in score.parts if to_abbreviation(part, score.parts, self._cfg) in filter]

    def _get_part_data(self, score_data: dict, part: Part) -> dict:
        expanded_part = expand_part(part, score_data["repetition_elements"])
        notes, sounding_measures, measures = get_notes_and_measures(
            expanded_part)
        lyrics = get_notes_lyrics(notes)
        numeric_intervals, text_intervals = get_intervals(notes)
        ambitus_solution = score_data["ambitus"].getSolution(part)
        ambitus_pitch_span = score_data["ambitus"].getPitchSpan(part)
        sound = extract_sound(part, self._cfg)
        part_abbreviation, sound_abbreviation, part_number = extract_abbreviated_part(sound, part, score_data["parts"], self._cfg)
        family = self._cfg.sound_to_family[sound]
        family_abbreviation = self._cfg.family_to_abbreviation[family]
        family = self._cfg.sound_to_family[sound]
        data = {
            "part": part,
            "part_number": part_number,
            "abbreviation": part_abbreviation,
            "sound": sound,
            "sound_abbreviation": sound_abbreviation,
            "family": family,
            "family_abbreviation": family_abbreviation,
            "expanded_part": expanded_part,
            "notes": notes,
            "lyrics": lyrics,
            "sounding_measures": sounding_measures,
            "measures": measures,
            "numeric_intervals": numeric_intervals,
            "text_intervals": text_intervals,
            "ambitus_solution": ambitus_solution,
            "ambitus_pitch_span": ambitus_pitch_span,
        }
        return data

<<<<<<< HEAD
    def _extract_part_features(self, score_data: dict, part_data: dict) -> dict:
        part_features = {}
        part_features.update(scoring.get_part_features(score_data, part_data, self._cfg, part_features))
        part_features.update(lyrics.get_part_features(score_data, part_data, self._cfg, part_features))
        part_features.update(interval.get_part_features(score_data, part_data, self._cfg, part_features))
        part_features.update(ambitus.get_part_features(score_data, part_data, self._cfg, part_features))
        part_features.update(scale.get_part_features(score_data, part_data, self._cfg, part_features))
        part_features.update(density.get_part_features(score_data, part_data, self._cfg, part_features))
        return part_features

    def _extract_score_features(self, score_data: dict, parts_data: List[dict], parts_features: List[dict]) -> dict:
        score_features = {"FileName": path.basename(score_data["file"])}
        score_features.update(custom.get_score_features(score_data, parts_data, self._cfg, parts_features, score_features))
        score_features.update(metadata.get_score_features(score_data, parts_data, self._cfg, parts_features, score_features))
        score_features.update(key.get_score_features(score_data, parts_data, self._cfg, parts_features, score_features))
        score_features.update(time.get_score_features(score_data, parts_data, self._cfg, parts_features, score_features))
        score_features.update(scoring.get_score_features(score_data, parts_data, self._cfg, parts_features, score_features))
        score_features.update(lyrics.get_score_features(score_data, parts_data, self._cfg, parts_features, score_features))
        score_features.update(interval.get_score_features(score_data, parts_data, self._cfg, parts_features, score_features))
        score_features.update(density.get_score_features(score_data, parts_data, self._cfg, parts_features, score_features))
        return score_features

    def _extract_corpus_features(self, corpus_dir: str, scores_data: List[dict], parts_data: List[dict], scores_features: List[dict]) -> dict:
        corpus_features = {"Corpus": corpus_dir}
        corpus_features.update(custom.get_corpus_features(scores_data, parts_data, self._cfg, scores_features, corpus_features))
        corpus_features.update(key.get_corpus_features(scores_data, parts_data, self._cfg, scores_features, corpus_features))
        corpus_features.update(time.get_corpus_features(scores_data, parts_data, self._cfg, scores_features, corpus_features))
        corpus_features.update(scoring.get_corpus_features(scores_data, parts_data, self._cfg, scores_features, corpus_features))
        corpus_features.update(lyrics.get_corpus_features(scores_data, parts_data, self._cfg, scores_features, corpus_features))
        # corpus_features.update(interval.get_corpus_features(scores_data, parts_data, self._cfg, scores_features, corpus_features))
        # corpus_features.update(density.get_corpus_features(scores_data, parts_data, self._cfg, scores_features, corpus_features))
        return corpus_features
=======
    def _extract_part_features(self, score_data: dict, parts_data: List[dict]) -> List[dict]:
        parts_features = []
        for part_data in parts_data:
            part_features = {"FileName": path.basename(score_data["file"])}
            part_features.update(scoring.get_part_features(
                score_data, part_data, self._cfg, part_features))
            part_features.update(lyrics.get_part_features(
                score_data, part_data, self._cfg, part_features))
            part_features.update(interval.get_part_features(
                score_data, part_data, self._cfg, part_features))
            part_features.update(ambitus.get_part_features(
                score_data, part_data, self._cfg, part_features))
            part_features.update(scale.get_part_features(
                score_data, part_data, self._cfg, part_features))
            part_features.update(density.get_part_features(
                score_data, part_data, self._cfg, part_features))
            parts_features.append(part_features)
        return parts_features

    def _extract_score_features(self, score_data: dict, parts_data: List[dict], parts_features: List[dict]) -> dict:
        score_features = {"FileName": path.basename(score_data["file"])}
        score_features.update(custom.get_score_features(
            score_data, parts_data, self._cfg, parts_features, score_features))
        score_features.update(metadata.get_score_features(
            score_data, parts_data, self._cfg, parts_features, score_features))
        score_features.update(key.get_score_features(
            score_data, parts_data, self._cfg, parts_features, score_features))
        score_features.update(time.get_score_features(
            score_data, parts_data, self._cfg, parts_features, score_features))
        score_features.update(scoring.get_score_features(
            score_data, parts_data, self._cfg, parts_features, score_features))
        score_features.update(lyrics.get_score_features(
            score_data, parts_data, self._cfg, parts_features, score_features))
        score_features.update(interval.get_score_features(
            score_data, parts_data, self._cfg, parts_features, score_features))
        score_features.update(density.get_score_features(
            score_data, parts_data, self._cfg, parts_features, score_features))
        score_features.update(texture.get_score_features(
            score_data, parts_data, self._cfg, parts_features, score_features))
        return score_features
>>>>>>> 5b456339
<|MERGE_RESOLUTION|>--- conflicted
+++ resolved
@@ -11,15 +11,11 @@
 from pandas import DataFrame
 
 from musif.config import Configuration
-<<<<<<< HEAD
-from musif.extract.features import ambitus, custom, density, interval, key, lyrics, metadata, scale, scoring, time
+from musif.extract.features import ambitus, custom, density, interval, key, lyrics, metadata, scale, scoring, texture, time
 from musif.extract.features.density import get_notes_and_measures
 from musif.extract.features.key import get_key_and_mode
 from musif.extract.features.scoring import to_abbreviation, extract_sound, extract_abbreviated_part
 from musif.musicxml import MUSICXML_FILE_EXTENSION, analysis, expand_part, get_intervals, get_notes_lyrics, get_repetition_elements, split_wind_layers
-=======
-from musif.extract.features import ambitus, custom, density, texture, interval, key, lyrics, metadata, scale, scoring, time
->>>>>>> 5b456339
 
 
 class FeaturesExtractor:
@@ -38,7 +34,6 @@
         raise ValueError(
             f"Unexpected argument {obj} should be a directory, a file path or a list of files paths")
 
-<<<<<<< HEAD
     def from_dir(self, musicxml_scores_dir: str, parts_filter: List[str] = None) -> Union[DataFrame, List[DataFrame]]:
         musicxml_files = glob.glob(path.join(musicxml_scores_dir, f'*.{MUSICXML_FILE_EXTENSION}'))
         corpus_df, score_df, parts_df = self._process_corpora(musicxml_files, parts_filter)
@@ -93,30 +88,6 @@
         parts_features = [self._extract_part_features(score_data, part_data) for part_data in parts_data]
         score_features = self._extract_score_features(score_data, parts_data, parts_features)
         return score_data, parts_data, score_features, parts_features
-=======
-    def from_dir(self, musicxml_scores_dir: str, parts_filter: List[str] = None) -> DataFrame:
-        musicxml_files = glob.glob(
-            path.join(musicxml_scores_dir, f'*.{MUSICXML_FILE_EXTENSION}'))
-        return self.from_files(musicxml_files, parts_filter)
-
-    def from_files(self, musicxml_score_files: List[str], parts_filter: List[str] = None) -> DataFrame:
-        score_features = [self.from_file(
-            musicxml_file, parts_filter) for musicxml_file in musicxml_score_files]
-        return pd.concat(score_features, axis=0)
-
-    def from_file(self, musicxml_file: str, parts_filter: List[str] = None) -> DataFrame:
-        score_data = self._get_score_data(musicxml_file, parts_filter)
-        parts_data = [self._get_part_data(
-            score_data, part) for part in score_data["parts"]]
-
-        parts_features = self._extract_part_features(score_data, parts_data)
-        # sound_features = self._extract_sound_features(score_data, parts_data)
-        # family_features = self._extract_family_features(score_data, parts_data)
-        score_features = self._extract_score_features(
-            score_data, parts_data, parts_features)
-
-        return DataFrame([score_features])
->>>>>>> 5b456339
 
     def _get_score_data(self, musicxml_file: str, parts_filter: List[str] = None) -> dict:
         score = parse(musicxml_file)
@@ -126,14 +97,8 @@
         ambitus = analysis.discrete.Ambitus()
         parts = self._filter_parts(score, parts_filter)
         if len(parts) == 0:
-<<<<<<< HEAD
             self._cfg.read_logger.warning(f"No parts were found for file {musicxml_file} and filter {','.join(parts_filter)}")
         data = {
-=======
-            self._cfg.read_logger.warning(
-                f"No parts were found for file {musicxml_file} and filter {','.join(parts_filter)}")
-        return {
->>>>>>> 5b456339
             "score": score,
             "file": musicxml_file,
             "repetition_elements": repetition_elements,
@@ -184,7 +149,6 @@
         }
         return data
 
-<<<<<<< HEAD
     def _extract_part_features(self, score_data: dict, part_data: dict) -> dict:
         part_features = {}
         part_features.update(scoring.get_part_features(score_data, part_data, self._cfg, part_features))
@@ -194,48 +158,6 @@
         part_features.update(scale.get_part_features(score_data, part_data, self._cfg, part_features))
         part_features.update(density.get_part_features(score_data, part_data, self._cfg, part_features))
         return part_features
-
-    def _extract_score_features(self, score_data: dict, parts_data: List[dict], parts_features: List[dict]) -> dict:
-        score_features = {"FileName": path.basename(score_data["file"])}
-        score_features.update(custom.get_score_features(score_data, parts_data, self._cfg, parts_features, score_features))
-        score_features.update(metadata.get_score_features(score_data, parts_data, self._cfg, parts_features, score_features))
-        score_features.update(key.get_score_features(score_data, parts_data, self._cfg, parts_features, score_features))
-        score_features.update(time.get_score_features(score_data, parts_data, self._cfg, parts_features, score_features))
-        score_features.update(scoring.get_score_features(score_data, parts_data, self._cfg, parts_features, score_features))
-        score_features.update(lyrics.get_score_features(score_data, parts_data, self._cfg, parts_features, score_features))
-        score_features.update(interval.get_score_features(score_data, parts_data, self._cfg, parts_features, score_features))
-        score_features.update(density.get_score_features(score_data, parts_data, self._cfg, parts_features, score_features))
-        return score_features
-
-    def _extract_corpus_features(self, corpus_dir: str, scores_data: List[dict], parts_data: List[dict], scores_features: List[dict]) -> dict:
-        corpus_features = {"Corpus": corpus_dir}
-        corpus_features.update(custom.get_corpus_features(scores_data, parts_data, self._cfg, scores_features, corpus_features))
-        corpus_features.update(key.get_corpus_features(scores_data, parts_data, self._cfg, scores_features, corpus_features))
-        corpus_features.update(time.get_corpus_features(scores_data, parts_data, self._cfg, scores_features, corpus_features))
-        corpus_features.update(scoring.get_corpus_features(scores_data, parts_data, self._cfg, scores_features, corpus_features))
-        corpus_features.update(lyrics.get_corpus_features(scores_data, parts_data, self._cfg, scores_features, corpus_features))
-        # corpus_features.update(interval.get_corpus_features(scores_data, parts_data, self._cfg, scores_features, corpus_features))
-        # corpus_features.update(density.get_corpus_features(scores_data, parts_data, self._cfg, scores_features, corpus_features))
-        return corpus_features
-=======
-    def _extract_part_features(self, score_data: dict, parts_data: List[dict]) -> List[dict]:
-        parts_features = []
-        for part_data in parts_data:
-            part_features = {"FileName": path.basename(score_data["file"])}
-            part_features.update(scoring.get_part_features(
-                score_data, part_data, self._cfg, part_features))
-            part_features.update(lyrics.get_part_features(
-                score_data, part_data, self._cfg, part_features))
-            part_features.update(interval.get_part_features(
-                score_data, part_data, self._cfg, part_features))
-            part_features.update(ambitus.get_part_features(
-                score_data, part_data, self._cfg, part_features))
-            part_features.update(scale.get_part_features(
-                score_data, part_data, self._cfg, part_features))
-            part_features.update(density.get_part_features(
-                score_data, part_data, self._cfg, part_features))
-            parts_features.append(part_features)
-        return parts_features
 
     def _extract_score_features(self, score_data: dict, parts_data: List[dict], parts_features: List[dict]) -> dict:
         score_features = {"FileName": path.basename(score_data["file"])}
@@ -258,4 +180,14 @@
         score_features.update(texture.get_score_features(
             score_data, parts_data, self._cfg, parts_features, score_features))
         return score_features
->>>>>>> 5b456339
+
+    def _extract_corpus_features(self, corpus_dir: str, scores_data: List[dict], parts_data: List[dict], scores_features: List[dict]) -> dict:
+        corpus_features = {"Corpus": corpus_dir}
+        corpus_features.update(custom.get_corpus_features(scores_data, parts_data, self._cfg, scores_features, corpus_features))
+        corpus_features.update(key.get_corpus_features(scores_data, parts_data, self._cfg, scores_features, corpus_features))
+        corpus_features.update(time.get_corpus_features(scores_data, parts_data, self._cfg, scores_features, corpus_features))
+        corpus_features.update(scoring.get_corpus_features(scores_data, parts_data, self._cfg, scores_features, corpus_features))
+        corpus_features.update(lyrics.get_corpus_features(scores_data, parts_data, self._cfg, scores_features, corpus_features))
+        # corpus_features.update(interval.get_corpus_features(scores_data, parts_data, self._cfg, scores_features, corpus_features))
+        # corpus_features.update(density.get_corpus_features(scores_data, parts_data, self._cfg, scores_features, corpus_features))
+        return corpus_features