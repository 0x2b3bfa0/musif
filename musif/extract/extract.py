--- conflicted
+++ resolved
@@ -17,7 +17,6 @@
 from pandas import DataFrame
 from tqdm import tqdm
 
-<<<<<<< HEAD
 # TODO: I would suggest:
 # from musif.extract import constants as C
 # because it better allows type checking and autocompletion in editors
@@ -49,29 +48,6 @@
 def parse_musicxml_file(
     file_path: str, split_keywords: List[str], expand_repeats: bool = False
 ) -> Score:
-=======
-from musif.logs import ldebug, lerr, linfo, lwarn, pdebug, perr, pinfo, pwarn
-from musif.common._constants import (BASIC_MODULES, FEATURES_MODULES,
-                                     GENERAL_FAMILY)
-from musif.common.cache import Cache
-from musif.common.sort import sort_list
-from musif.config import Configuration
-from musif.extract import constants as C
-from musif.extract.basic_modules.themeA.constants import END_OF_THEME_A
-from musif.extract.common import _filter_parts_data
-from musif.extract.exceptions import MissingFileError, ParseFileError
-from musif.extract.utils import process_musescore_file
-from musif.musicxml import (MUSESCORE_FILE_EXTENSION, MUSICXML_FILE_EXTENSION,
-                            split_layers)
-from musif.musicxml.scoring import (ROMAN_NUMERALS_FROM_1_TO_20,
-                                    extract_abbreviated_part, extract_sound,
-                                    to_abbreviation)
-
-_cache = Cache(10000)
-
-
-def parse_musicxml_file(file_path: str, split_keywords: List[str], expand_repeats: bool = False) -> Score:
->>>>>>> 957fcef1
     """
     This function parses a musicxml file and returns a music21 Score object. If the file has already been parsed,
     it will be loaded from cache instead of processing it again. Split a part in different parts if the instrument
@@ -141,7 +117,6 @@
         raise ParseFileError(file_path, str(e)) from e
     return harmonic_analysis
 
-<<<<<<< HEAD
 
 # TODO: change name for this function (it looks like it extracts something from musicxml files)
 
@@ -171,31 +146,6 @@
 
     ValueError
       If the provided string is neither a directory nor a file path
-=======
-def find_xml_files(obj: Union[str, List[str]], check_file: str = None) -> List[str]:
-    """Finds the paths to musicxml files.
-        Given a file path, a directory path, a list of files paths or a list of directories paths, returns a list of
-        paths to musicxml files found, in alphabetic order.
-        The path to a check_file containing a list of files already processed can be given in the config.yml file to skip
-        those files in the extraction process. 
-        If given neither a string nor list of strings raise a
-        TypeError and if the file doesn't exists returns a ValueError
-        Parameters
-        ----------
-        obj : Union[str, List[str]]
-          A path or a list of paths
-        Returns
-        -------
-        resp : List[str]
-          The list of musicxml files found in the provided arguments
-          This list will be returned in alphabetical order
-        Raises
-        ------
-        TypeError
-          If the type is not the expected (str or List[str]).
-        ValueError
-          If the provided string is neither a directory nor a file path
->>>>>>> 957fcef1
     """
     if not (isinstance(obj, list) or isinstance(obj, str) or isinstance(obj, PurePath)):
         raise TypeError(
@@ -217,13 +167,9 @@
             return [obj] if obj.rstrip().endswith(f".{MUSICXML_FILE_EXTENSION}") else []
         else:
             raise ValueError(f"File {obj} doesn't exist")
-<<<<<<< HEAD
     return sorted(
         [mxml_file for obj_path in obj for mxml_file in extract_files(obj_path)]
     )
-=======
-    return sorted([mxml_file for obj_path in obj for mxml_file in find_xml_files(obj_path)])
->>>>>>> 957fcef1
 
 
 def _skip_files(obj, check_file):
@@ -500,14 +446,11 @@
         self._cfg = Configuration(*args, **kwargs)
         self.check_file = kwargs.get("check_file")
         self.regex = re.compile("from {FEATURES_MODULES}.([\w\.]+) import")
-<<<<<<< HEAD
         # creates the directory for the cache
         if self._cfg.cache_dir is not None:
             Path(self._cfg.cache_dir).mkdir(exist_ok=True)
         # self.logger = MPLogger(self._cfg.log_file, self._cfg.file_log_level)
         # self.logger.start()
-=======
->>>>>>> 957fcef1
 
     def extract(self) -> DataFrame:
         """
@@ -523,18 +466,10 @@
         KeyError
            If features aren't loaded in corrected order or dependencies
         """
-<<<<<<< HEAD
         # TODO: Explain what this function returns if ony one score is requested
         linfo("--- Analyzing scores ---\n".center(120, " "))
 
         musicxml_files = extract_files(self._cfg.data_dir, check_file=self.check_file)
-=======
-
-        linfo('--- Analyzing scores ---\n'.center(120, ' '))
-
-        musicxml_files = find_xml_files(
-            self._cfg.data_dir, check_file=self.check_file)
->>>>>>> 957fcef1
         if self._cfg.is_requested_musescore_file():
             self._find_mscx_files()
         score_df, parts_df = self._process_corpora(musicxml_files)
@@ -580,13 +515,9 @@
             corpus_by_dir[corpus_dir].append(file)
         return corpus_by_dir
 
-<<<<<<< HEAD
     def _process_corpus(
         self, musicxml_files: List[str]
     ) -> Tuple[List[dict], List[dict]]:
-=======
-    def _process_corpus(self, musicxml_files: List[str]) -> Tuple[List[dict], List[dict]]:
->>>>>>> 957fcef1
         def process_corpus_par(musicxml_file):
             if self._cfg.window_size is not None:
                 score_features, score_parts_features = self._process_score_windows(
@@ -598,13 +529,9 @@
                 )
             return score_features, score_parts_features
         result = Parallel(n_jobs=self._cfg.parallel)(
-<<<<<<< HEAD
             delayed(process_corpus_par)(fname) for fname in tqdm(musicxml_files)
         )
 
-=======
-            delayed(process_corpus_par)(fname) for fname in tqdm(musicxml_files))
->>>>>>> 957fcef1
         # result is now a list of tuples, we need to transpose it:
         scores_features, scores_parts_features = zip(*result)
         # now, let's concatenate the scores_pars_features
@@ -613,7 +540,6 @@
 
     def _process_score(self, musicxml_file: str) -> Tuple[dict, List[dict]]:
         pinfo(f"\nProcessing score {musicxml_file}")
-<<<<<<< HEAD
         cache_name = Path(self._cfg.cache_dir) / (Path(musicxml_file).stem + ".pkl")
         score_data = self._get_score_data(musicxml_file, load_cache=cache_name)
         parts_data = [
@@ -621,12 +547,6 @@
             for part in score_data[C.DATA_SCORE].parts
         ]
         parts_data = filter_parts_data(parts_data, self._cfg.parts_filter)
-=======
-        score_data = self._get_score_data(musicxml_file)
-        parts_data = [self._get_part_data(
-            score_data, part) for part in score_data[DATA_SCORE].parts]
-        parts_data = _filter_parts_data(parts_data, self._cfg.parts_filter)
->>>>>>> 957fcef1
         basic_features, basic_parts_features = self.extract_modules(
             BASIC_MODULES, score_data, parts_data
         )
@@ -644,17 +564,11 @@
         # the first lines are the same as in _process_score
         # they should be moved in an ad-hoc function
         score_data = self._get_score_data(musicxml_file)
-<<<<<<< HEAD
         parts_data = [
             self._get_part_data(score_data, part)
             for part in score_data[C.DATA_SCORE].parts
         ]
         parts_data = filter_parts_data(parts_data, self._cfg.parts_filter)
-=======
-        parts_data = [self._get_part_data(
-            score_data, part) for part in score_data[DATA_SCORE].parts]
-        parts_data = _filter_parts_data(parts_data, self._cfg.parts_filter)
->>>>>>> 957fcef1
         basic_features, basic_parts_features = self.extract_modules(
             BASIC_MODULES, score_data, parts_data
         )
@@ -665,15 +579,10 @@
             score_data["score"].parts[0].getElementsByClass(Measure)[-1].measureNumber
         )
         window_counter = 0
-<<<<<<< HEAD
         # TODO: take into accou8nt end of  theme A
         number_windows = (last_score_measure + self._cfg.overlap) // (
             self._cfg.window_size - self._cfg.overlap
         )
-=======
-        number_windows = (
-            last_score_measure + self._cfg.overlap)//(self._cfg.window_size-self._cfg.overlap)
->>>>>>> 957fcef1
         all_windows_features = []
         all_parts_features = []
         while first_window_measure < last_score_measure:
@@ -691,7 +600,6 @@
                 score_data, parts_data, first_window_measure, last_window_measure
             )
             window_features, parts_window_features = self.extract_modules(
-<<<<<<< HEAD
                 FEATURES_MODULES, window_data, window_parts_data
             )
             window_features[
@@ -704,13 +612,6 @@
                 for j, i in enumerate(basic_parts_features)
             ]
 
-=======
-                FEATURES_MODULES, window_data, window_parts_data)
-            window_features[WINDOW_RANGE] = f'{first_window_measure} - {last_window_measure}'
-            window_features = {**basic_features, **window_features}
-            [i.update(parts_window_features[j])
-             for j, i in enumerate(basic_parts_features)]
->>>>>>> 957fcef1
             all_windows_features.append(window_features)
             all_parts_features.append(parts_window_features)
             first_window_measure = last_window_measure - self._cfg.overlap
@@ -733,7 +634,6 @@
                 if read_measures <= first_measure or read_measures > last_measure:
                     elements_to_remove.append(measure)
             part.remove(targetOrList=elements_to_remove)
-<<<<<<< HEAD
             window_data["parts"][i] = part
             window_parts_data[i]["part"] = part
 
@@ -750,15 +650,6 @@
             window_data[C.DATA_MUSESCORE_SCORE].reset_index(
                 inplace=True, drop=True, level=0
             )
-=======
-            window_data['parts'][i] = part
-            window_parts_data[i]['part'] = part
-        if self._cfg.is_requested_musescore_file() and score_data[C.DATA_MUSESCORE_SCORE] is not None:
-            window_data[C.DATA_MUSESCORE_SCORE] = score_data[C.DATA_MUSESCORE_SCORE].loc[(
-                score_data[C.DATA_MUSESCORE_SCORE]['mn'] <= last_measure) & (score_data[C.DATA_MUSESCORE_SCORE]['mn'] >= first_measure)]
-            window_data[C.DATA_MUSESCORE_SCORE].reset_index(
-                inplace=True, drop=True, level=0)
->>>>>>> 957fcef1
         window_data = {**transversal_data, **window_data}
         return window_data, window_parts_data
     
@@ -779,7 +670,6 @@
             expand_repeats=self._cfg.expand_repeats,
         )
         filtered_parts = self._filter_parts(score)
-<<<<<<< HEAD
         return score, tuple(filtered_parts)
 
     def _get_score_data(self, musicxml_file: str, load_cache: Optional[Path] = None) -> dict:
@@ -816,18 +706,6 @@
             )
             data[C.DATA_SCORE] = m21_objects[0]
             data[C.DATA_FILTERED_PARTS] = m21_objects[1]
-=======
-        if len(filtered_parts) == 0:
-            lwarn(
-                f"No parts were found for file {musicxml_file} and filter: {','.join(self._cfg.parts_filter)}")
-        data = {
-            C.DATA_SCORE: score,
-            C.DATA_FILE: musicxml_file,
-            C.DATA_FILTERED_PARTS: filtered_parts,
-        }
-        if self._cfg.is_requested_musescore_file():
-            data.update(self._get_harmony_data(musicxml_file))
->>>>>>> 957fcef1
         return data
 
     def _only_theme_a(self, data):
@@ -869,18 +747,10 @@
             lerr(f"No harmonic analysis will be extracted.{musescore_file_path}")
         else:
             try:
-<<<<<<< HEAD
-                data_musescore = parse_musescore_file(
-                    musescore_file_path, self._cfg.expand_repeats
-                )
-            except ParseFileError as e:
-                data_musescore = None
-=======
                 data[C.DATA_MUSESCORE_SCORE] = parse_musescore_file(
                     musescore_file_path, self._cfg.expand_repeats)
             except ParseFileError as e:
                 data[C.DATA_MUSESCORE_SCORE] = None
->>>>>>> 957fcef1
                 lerr(str(e))
         return data_musescore
 
