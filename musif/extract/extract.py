--- conflicted
+++ resolved
@@ -395,12 +395,7 @@
         """
         self._cfg = Configuration(*args, **kwargs)
         self.check_file = kwargs.get('check_file')
-<<<<<<< HEAD
-=======
         self.regex = re.compile("from {FEATURES_MODULES}.([\w\.]+) import")
-        # self.logger = MPLogger(self._cfg.log_file, self._cfg.file_log_level)
-        # self.logger.start()
->>>>>>> ad08c6c4
 
     def extract(self) -> DataFrame:
         """
@@ -429,14 +424,6 @@
 
         return score_df
 
-<<<<<<< HEAD
-    def _find_mscx_files(self):
-        for name in glob.glob(self._cfg.data_dir / '*.xml'):
-            if not os.path.exists(compose_musescore_file_path(name, self._cfg.musescore_dir)):
-                perr(f"\nNo mscx was found for file {name}")
-
-=======
->>>>>>> ad08c6c4
     def _process_corpora(self, musicxml_files: List[str]) -> Tuple[DataFrame, DataFrame]:
         corpus_by_dir = self._group_by_dir(musicxml_files)
         if self._cfg.window_size:
@@ -722,15 +709,6 @@
                 f'An error ocurred while extracting module {module.__name__} in {score_name}!!.\nError: {e}\n')
 
     def _find_mscx_files(self):
-<<<<<<< HEAD
-        if os.path.isdir(self._cfg.data_dir):
-            for name in glob.glob(str(self._cfg.data_dir)+'*.xml'):
-                if not os.path.exists(compose_musescore_file_path(name, self._cfg.musescore_dir)):
-                    perr(f"\nNo mscx was found for file {name}")
-        else:
-            if not os.path.exists(compose_musescore_file_path(str(self._cfg.data_dir), self._cfg.musescore_dir)):
-                    perr(f"\nNo mscx was found for file {name}")
-=======
         data_dir = self._cfg.data_dir
         if type(data_dir) is list:
             xml_names = data_dir
@@ -739,5 +717,4 @@
             xml_names = data_dir.glob("*.xml")
         for name in xml_names:
             if not os.path.exists(compose_musescore_file_path(str(name), self._cfg.musescore_dir)):
-                perr(f"\nNo mscx was found for file {name}")
->>>>>>> ad08c6c4
+                perr(f"\nNo mscx was found for file {name}")