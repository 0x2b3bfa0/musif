--- conflicted
+++ resolved
@@ -253,28 +253,6 @@
     def _extract_score_features(self, score_data: dict, parts_data: List[dict], parts_features: List[dict]) -> dict:
         self._logger.debug(f"Extracting all score \"{score_data['file']}\" features.")
         score_features = {"FileName": path.basename(score_data["file"])}
-<<<<<<< HEAD
-        score_features.update(custom.get_score_features(
-            score_data, parts_data, self._cfg, parts_features, score_features))
-        score_features.update(metadata.get_score_features(
-            score_data, parts_data, self._cfg, parts_features, score_features))
-        score_features.update(key.get_score_features(
-            score_data, parts_data, self._cfg, parts_features, score_features))
-        score_features.update(time.get_score_features(
-            score_data, parts_data, self._cfg, parts_features, score_features))
-        score_features.update(scoring.get_score_features(
-            score_data, parts_data, self._cfg, parts_features, score_features))
-        score_features.update(lyrics.get_score_features(
-            score_data, parts_data, self._cfg, parts_features, score_features))
-        score_features.update(interval.get_score_features(
-            score_data, parts_data, self._cfg, parts_features, score_features))
-        score_features.update(ambitus.get_score_features(
-            score_data, parts_data, self._cfg, parts_features, score_features))
-        score_features.update(density.get_score_features(
-            score_data, parts_data, self._cfg, parts_features, score_features))
-        score_features.update(texture.get_score_features(
-            score_data, parts_data, self._cfg, parts_features, score_features))
-=======
         score_features.update(self._extract_score_module_features(custom, score_data, parts_data, parts_features, score_features))
         score_features.update(self._extract_score_module_features(metadata, score_data, parts_data, parts_features, score_features))
         score_features.update(self._extract_score_module_features(key, score_data, parts_data, parts_features, score_features))
@@ -286,7 +264,6 @@
         score_features.update(self._extract_score_module_features(density, score_data, parts_data, parts_features, score_features))
         score_features.update(self._extract_score_module_features(texture, score_data, parts_data, parts_features, score_features))
         self._logger.debug(f"Finished extraction of all score \"{score_data['file']}\" features.")
->>>>>>> a8fa50b3
         return score_features
 
     def _extract_score_module_features(self, module, score_data: dict, parts_data: List[dict], parts_features: List[dict], score_features: dict) -> dict:
