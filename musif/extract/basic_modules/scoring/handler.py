from typing import List

from musif.common._constants import GENERAL_FAMILY, VOICE_FAMILY
from musif.common.sort import sort_list
from musif.config import Configuration
from musif.extract.common import _part_matches_filter
<<<<<<< HEAD
from musif.extract.constants import (
    DATA_FAMILY,
    DATA_FAMILY_ABBREVIATION,
    DATA_FILTERED_PARTS,
    DATA_PART,
    DATA_PART_ABBREVIATION,
    DATA_PART_NUMBER,
    DATA_SCORE,
    DATA_SOUND,
    DATA_SOUND_ABBREVIATION,
)
from musif.extract.features.prefix import (
    get_family_feature,
    get_family_prefix,
    get_score_feature,
    get_sound_feature,
    get_sound_prefix,
)
from musif.musicxml.scoring import (
    ROMAN_NUMERALS_FROM_1_TO_20,
    extract_abbreviated_part,
    extract_sound,
)
=======
from musif.extract.constants import DATA_FAMILY, DATA_FAMILY_ABBREVIATION, DATA_FILTERED_PARTS, DATA_PART, \
    DATA_PART_ABBREVIATION, DATA_PART_NUMBER, DATA_SCORE, DATA_SOUND, DATA_SOUND_ABBREVIATION
from musif.extract.features.prefix import get_family_feature, get_family_prefix, get_score_feature, get_sound_feature, \
    get_sound_prefix
from musif.musicxml.scoring import ROMAN_NUMERALS_FROM_1_TO_20, _extract_abbreviated_part, extract_sound
>>>>>>> 7390711a
from .constants import *


def update_part_objects(
    score_data: dict, part_data: dict, cfg: Configuration, part_features: dict
):
    part = part_data[DATA_PART]
    instrumental = part_data[DATA_FAMILY] != VOICE_FAMILY
    part_features.update(
        {
            PART_NAME: part.partName,
            PART_NUMBER: part_data[DATA_PART_NUMBER],
            PART_ABBREVIATION: part_data[DATA_PART_ABBREVIATION],
            SOUND: part_data[DATA_SOUND],
            SOUND_ABBREVIATION: part_data[DATA_SOUND_ABBREVIATION],
            FAMILY: part_data[DATA_FAMILY],
            FAMILY_ABBREVIATION: part_data[DATA_FAMILY_ABBREVIATION],
            INSTRUMENTAL: instrumental,
        }
    )


def update_score_objects(
    score_data: dict,
    parts_data: List[dict],
    cfg: Configuration,
    parts_features: List[dict],
    score_features: dict,
):
    abbreviated_parts = []
    sounds = []
    sound_abbreviations = []
    instrument_abbreviations = []
    voice_abbreviations = []
    families = []
    family_abbreviations = []
    instrumental_family_abbreviations = []
    count_by_sound = {}
    count_by_family = {}
    filtered_count_by_sound = {}
    filtered_count_by_family = {}
    score = score_data[DATA_SCORE]
    for part in score.parts:
        sound = extract_sound(part, cfg)
<<<<<<< HEAD
        part_abbreviation, sound_abbreviation, part_number = extract_abbreviated_part(
            sound, part, score_data[DATA_FILTERED_PARTS], cfg
        )
=======
        part_abbreviation, sound_abbreviation, part_number = _extract_abbreviated_part(
            sound, part, score_data[DATA_FILTERED_PARTS], cfg)
>>>>>>> 7390711a
        is_matching_part = _part_matches_filter(part_abbreviation, cfg.parts_filter)
        family = cfg.sound_to_family.get(sound, GENERAL_FAMILY)
        family_abbreviation = cfg.family_to_abbreviation[family]
        abbreviated_parts.append(part_abbreviation)
        instrumental = family != VOICE_FAMILY
        if sound_abbreviation not in count_by_sound:
            count_by_sound[sound_abbreviation] = 0
            filtered_count_by_sound[sound_abbreviation] = 0
        count_by_sound[sound_abbreviation] += 1
        filtered_count_by_sound[sound_abbreviation] += 1 if is_matching_part else 0
        if family_abbreviation not in count_by_family:
            count_by_family[family_abbreviation] = 0
            filtered_count_by_family[family_abbreviation] = 0
        count_by_family[family_abbreviation] += 1
        filtered_count_by_family[family_abbreviation] += 1 if is_matching_part else 0
        if sound not in sounds:
            sounds.append(sound)
        if sound_abbreviation not in sound_abbreviations:
            sound_abbreviations.append(sound_abbreviation)
            if instrumental:
                instrument_abbreviations.append(sound_abbreviation)
        if not instrumental:
            voice_abbreviations.append(sound_abbreviation)
        if family not in families:
            families.append(family)
            family_abbreviations.append(family_abbreviation)
            if instrumental:
                instrumental_family_abbreviations.append(family_abbreviation)

    abbreviated_parts_scoring_order = [
        instr + num
        for instr in cfg.scoring_order
        for num in [""] + ROMAN_NUMERALS_FROM_1_TO_20
    ]
    features = {
        SCORING: ",".join(
            sort_list(abbreviated_parts, abbreviated_parts_scoring_order)
        ),
        SOUND_SCORING: ",".join(sort_list(sound_abbreviations, cfg.scoring_order)),
        INSTRUMENTATION: ",".join(
            sort_list(instrument_abbreviations, cfg.scoring_order)
        ),
        VOICES: ",".join(sort_list(voice_abbreviations, cfg.scoring_order)),
        FAMILY_SCORING: ",".join(
            sort_list(family_abbreviations, cfg.scoring_family_order)
        ),
        FAMILY_INSTRUMENTATION: ",".join(
            sort_list(instrumental_family_abbreviations, cfg.scoring_family_order)
        ),
    }
    for sound in sound_abbreviations:
        features[get_sound_feature(sound, NUMBER_OF_PARTS)] = count_by_sound[sound]
        features[
            get_sound_feature(sound, NUMBER_OF_FILTERED_PARTS)
        ] = filtered_count_by_sound[sound]
        score_data[
            get_sound_feature(sound, NUMBER_OF_FILTERED_PARTS)
        ] = filtered_count_by_sound[sound]

    for family in family_abbreviations:
        features[get_family_feature(family, NUMBER_OF_PARTS)] = count_by_family[family]
        features[
            get_family_feature(family, NUMBER_OF_FILTERED_PARTS)
        ] = filtered_count_by_family[family]
        score_data[
            get_family_feature(family, NUMBER_OF_FILTERED_PARTS)
        ] = filtered_count_by_family[family]

    features[get_score_feature(NUMBER_OF_FILTERED_PARTS)] = len(abbreviated_parts)
    features[get_score_feature(NUMBER_OF_PARTS)] = len(score.parts)
    score_data[get_score_feature(NUMBER_OF_FILTERED_PARTS)] = len(abbreviated_parts)
    score_data[get_score_feature(NUMBER_OF_PARTS)] = len(score.parts)

    return score_features.update(features)<|MERGE_RESOLUTION|>--- conflicted
+++ resolved
@@ -4,7 +4,6 @@
 from musif.common.sort import sort_list
 from musif.config import Configuration
 from musif.extract.common import _part_matches_filter
-<<<<<<< HEAD
 from musif.extract.constants import (
     DATA_FAMILY,
     DATA_FAMILY_ABBREVIATION,
@@ -25,16 +24,9 @@
 )
 from musif.musicxml.scoring import (
     ROMAN_NUMERALS_FROM_1_TO_20,
-    extract_abbreviated_part,
+    _extract_abbreviated_part,
     extract_sound,
 )
-=======
-from musif.extract.constants import DATA_FAMILY, DATA_FAMILY_ABBREVIATION, DATA_FILTERED_PARTS, DATA_PART, \
-    DATA_PART_ABBREVIATION, DATA_PART_NUMBER, DATA_SCORE, DATA_SOUND, DATA_SOUND_ABBREVIATION
-from musif.extract.features.prefix import get_family_feature, get_family_prefix, get_score_feature, get_sound_feature, \
-    get_sound_prefix
-from musif.musicxml.scoring import ROMAN_NUMERALS_FROM_1_TO_20, _extract_abbreviated_part, extract_sound
->>>>>>> 7390711a
 from .constants import *
 
 
@@ -79,14 +71,8 @@
     score = score_data[DATA_SCORE]
     for part in score.parts:
         sound = extract_sound(part, cfg)
-<<<<<<< HEAD
-        part_abbreviation, sound_abbreviation, part_number = extract_abbreviated_part(
-            sound, part, score_data[DATA_FILTERED_PARTS], cfg
-        )
-=======
         part_abbreviation, sound_abbreviation, part_number = _extract_abbreviated_part(
             sound, part, score_data[DATA_FILTERED_PARTS], cfg)
->>>>>>> 7390711a
         is_matching_part = _part_matches_filter(part_abbreviation, cfg.parts_filter)
         family = cfg.sound_to_family.get(sound, GENERAL_FAMILY)
         family_abbreviation = cfg.family_to_abbreviation[family]
