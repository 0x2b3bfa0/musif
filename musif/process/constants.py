--- conflicted
+++ resolved
@@ -13,12 +13,8 @@
 from musif.extract.features.prefix import get_part_prefix
 
 
-<<<<<<< HEAD
 '''Constant to create columns regarding presenc of an instrument or not.'''
 PRESENCE='Presence_of'
-=======
-PRESENCE = "Presence_of"
->>>>>>> 6e254959
 
 '''Dictionary to assing label prefix to columns that need to bein the _labels.csv file to run analysis.'''
 label_by_col = {
@@ -30,7 +26,6 @@
     "Time": "Label_Time",
 }
 
-<<<<<<< HEAD
 '''List of prefixes for singers used to find voices columns'''
 voices_list = ['sop', 'ten', 'alt', 'bar', 'bbar', 'bass']
 
@@ -47,50 +42,4 @@
 metadata_columns = [FILE_NAME, ARIA_OPERA, ARIA_LABEL, ARIA_NAME,
             ARIA_ACT, ARIA_SCENE, ACTANDSCENE, ARIA_YEAR, ARIA_DECADE, COMPOSER, ARIA_CITY, 
             TERRITORY, CHARACTER, GENDER, HARMONY_AVAILABLE
-            ]
-=======
-voices_list = ["sop", "ten", "alt", "bar", "bbar", "bass"]
-voices_list_prefixes = [get_part_prefix(i) for i in voices_list]
-
-priority_columns = [
-    FILE_NAME,
-    ARIA_OPERA,
-    ARIA_LABEL,
-    ARIA_NAME,
-    ARIA_ACT,
-    ARIA_SCENE,
-    ACTANDSCENE,
-    ARIA_YEAR,
-    ARIA_DECADE,
-    COMPOSER,
-    ARIA_CITY,
-    TERRITORY,
-    CHARACTER,
-    GENDER,
-    FORM,
-    KEY,
-    KEY_SIGNATURE,
-    KEY_SIGNATURE_TYPE,
-    INSTRUMENTATION,
-    SCORING,
-    VOICES,
-]
-
-metadata_columns = [
-    FILE_NAME,
-    ARIA_OPERA,
-    ARIA_LABEL,
-    ARIA_NAME,
-    ARIA_ACT,
-    ARIA_SCENE,
-    ACTANDSCENE,
-    ARIA_YEAR,
-    ARIA_DECADE,
-    COMPOSER,
-    ARIA_CITY,
-    TERRITORY,
-    CHARACTER,
-    GENDER,
-    HARMONY_AVAILABLE,
-]
->>>>>>> 6e254959
+            ]