--- conflicted
+++ resolved
@@ -22,7 +22,7 @@
     KEY_PREFIX,
 )
 from musif.extract.features.prefix import get_part_prefix, get_sound_prefix
-from musif.logs import perr, pinfo
+from musif.logs import perr, pinfo, pwarn
 from musif.process.constants import (
     PRESENCE,
     label_by_col,
@@ -238,7 +238,6 @@
             .astype(int)
         )
 
-<<<<<<< HEAD
     def delete_previous_items(self) -> None:
         """Deletes items from 'errors.csv' file in case they were not extracted properly"""
         # TODO: this is definitely ugly
@@ -258,8 +257,6 @@
                 '\nA file called "errors.csv" must be created containing Filenames to be deleted.'
             )
 
-=======
->>>>>>> 0d5be845
     def delete_undesired_columns(self, **kwargs) -> None:
         """Deletes not necessary columns for statistical analysis.
 
