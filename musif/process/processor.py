--- conflicted
+++ resolved
@@ -53,19 +53,12 @@
 class DataProcessor:
     """Processor class that treats columns and information of a DataFrame
 
-<<<<<<< HEAD
     This operator processes information from a DataFrame or a .csv file. 
     It deletes unseful columns for analysis and saves important ones. For duetos and trios, it
     merges the merges the singer columns in the same one with the proper calculations.
     Also saves data in several files in .csv format.
     The main method .process() returns a DataFrame and saves data.
     Requires to have a Passions.csv file in ./internal_data directory containing each passion
-=======
-    This operator processes information from a DataFrame or a .csv file.
-    It deletes unseful columns and merges those that are required to clean the data.
-    The main method .process() returns a DataFrame.
-    Requires to have a Passions.csv file in the current working directory containing each passion
->>>>>>> cff4331a
     for each aria.
     ...
 
@@ -92,15 +85,9 @@
         Joins every voice part into common columns startung with 'SoundVoice'. Also fixes duetos.
     unbundle_instrumentation()
         Separates 'Instrumentation' column into several Presence_ columns for every instrument present in Instrumentation.
-<<<<<<< HEAD
     delete_undesired_columns(**kwargs)
         Deletes all columns that are not needed according to config.yml file  
     save(dest_path: str)
-=======
-    delete_unwanted_columns(**kwargs)
-        Deletes all columns that are not needed according to config.yml file
-    to_csv(dest_path: str)
->>>>>>> cff4331a
         Saves final information to various csv files, splitting data, metadata and
         features
     """
