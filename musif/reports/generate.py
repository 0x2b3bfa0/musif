--- conflicted
+++ resolved
@@ -152,11 +152,7 @@
             for col in all_dataframes.columns:
                 if col.startswith('Interval'):
                     # intervals_list.append('Parcol)
-<<<<<<< HEAD
-
-=======
                     print()
->>>>>>> afbe2520
                     # intervals_list = ['P-5', 'M3', 'M-2', 'm3', 'm-2', 'P1', 'P5', 'P4', 'P-4', 'm-3', 'M2', 'M-3', 'm2', 'm-6',
                     #   'm6', 'M6', 'P8', 'P-8', 'd5', 'A1', 'M-6', 'M-7', 'A4', 'M-10', 'd-5', 'm7', 'm-7', 'P12', 'A-2', 'M9']
 
