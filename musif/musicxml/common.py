--- conflicted
+++ resolved
@@ -94,42 +94,13 @@
         try:
             score.insert(0, part)
         except:
-<<<<<<< HEAD
-            pass 
-=======
             pass
 
->>>>>>> b99b6659
 
 def _separate_info_in_two_parts(score, final_parts, part):
     parts_splitted = part.voicesToParts().elements
     num_measure = 0
     for measure in part.elements:
-<<<<<<< HEAD
-                    # add missing information to both parts (dynamics, text annotations, etc are missing)
-        i=1
-        if isinstance(measure, Measure): 
-            num_measure +=1
-            if any(
-                            not isinstance(e, Voice) for e in measure.elements
-                        ):
-                not_voices_elements = [
-                                e for e in measure.elements if not isinstance(e, Voice)
-                            ]  # elements such as clefs, dynamics, text annotations...
-                for p in parts_splitted:
-                    if measure.measureNumber == 0 and isinstance(measure, Measure):
-                        number = measure.measureNumber+1
-                        if isinstance(p.elements[num_measure], Measure): #only add elements if we are in am measure 
-                            p.elements[num_measure].elements += tuple(
-                                            e for e in not_voices_elements if e not in p.elements[num_measure].elements
-                                        )
-                    if measure.measureNumber > 0:
-                        if not isinstance(p.elements[num_measure], Measure):
-                            continue
-                        p.elements[num_measure].elements += tuple(
-                                        e for e in not_voices_elements if e not in p.elements[num_measure].elements
-                                    )
-=======
         # add missing information to both parts (dynamics, text annotations, etc are missing)
         i = 1
         if isinstance(measure, Measure):
@@ -149,24 +120,18 @@
                                 e for e in not_voices_elements if e not in p.elements[num_measure].elements
                             )
                     if measure.measureNumber > 0:
-                        # TODO: this line creates an error! 🐛🐛🐛
                         if not isinstance(p.elements[num_measure], Measure):
                             continue
                         p.elements[num_measure].elements += tuple(
                             e for e in not_voices_elements if e not in p.elements[num_measure].elements
                         )
->>>>>>> b99b6659
     for num, p in enumerate(parts_splitted, 1):
         p_copy = copy.deepcopy(part)
         p_copy.id = p_copy.id + " " + toRoman(num)  # only I or II
         p_copy.partName = p_copy.partName + " " + toRoman(num)  # only I or II
         p_copy.elements = p.elements
         final_parts.append(p_copy)
-<<<<<<< HEAD
-    score.remove(part) # already inserted
-=======
     score.remove(part)  # already inserted
->>>>>>> b99b6659
 
 
 def get_part_clef(part):
