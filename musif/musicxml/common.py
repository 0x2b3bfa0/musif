--- conflicted
+++ resolved
@@ -178,11 +178,8 @@
     return ""
 
 
-<<<<<<< HEAD
 def get_xml_scoring_variables(score):
-=======
-def _get_xml_scoring_variables(score):
->>>>>>> a14816b3
+    def _get_xml_scoring_variables(score):
     return group.get_scoring(score)
 
 
