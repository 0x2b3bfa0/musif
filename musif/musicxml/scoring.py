--- conflicted
+++ resolved
@@ -43,21 +43,12 @@
     instrument = part.getInstrument(returnDefault=False)
     sound_name = None
     if instrument is None or instrument.instrumentSound is None:
-<<<<<<< HEAD
-        # if True:
-        sound_name = part.partName.strip().split(" ")[0]
-        if sound_name not in config.sound_to_abbreviation:
-            sound_name = translate_word(sound_name, config.all_translations)
-            sound_name = replace_naming_exceptions(sound_name, part)
-            sound_name = sound_name if sound_name[-1] != "s" else sound_name[:-1]
-=======
         sound_name = part.partName.strip().split(' ')[0]
         if sound_name not in config.sound_to_abbreviation:
             sound_name = translate_word(
                 sound_name, config.all_translations)
             sound_name = _replace_naming_exceptions(sound_name, part)
             sound_name = sound_name if sound_name[-1] != 's' else sound_name[:-1]
->>>>>>> 7390711a
     else:
         for instrument in instrument.instrumentSound.split(".")[::-1]:
             if (
@@ -68,16 +59,6 @@
                 sound_name = instrument
                 break
     if sound_name:
-<<<<<<< HEAD
-        sound_name = sound_name.replace("-", " ").lower()
-        sound_name = replace_naming_exceptions(sound_name, part)
-    return sound_name
-
-
-def extract_abbreviated_part(
-    sound: str, part: Part, parts: List[Part], config: Configuration
-) -> Tuple[str, str, int]:
-=======
         sound_name = sound_name.replace('-', ' ').lower()
         sound_name = _replace_naming_exceptions(sound_name, part)
         return sound_name
@@ -86,7 +67,6 @@
 
 
 def _extract_abbreviated_part(sound: str, part: Part, parts: List[Part], config: Configuration) -> Tuple[str, str, int]:
->>>>>>> 7390711a
     if sound not in config.sound_to_abbreviation:
         abbreviation = part.partAbbreviation  # may contain I, II or whatever
         abbreviation_parts = abbreviation.split(" ")
@@ -95,14 +75,8 @@
         )
     else:
         abbreviation = config.sound_to_abbreviation[sound]
-<<<<<<< HEAD
-    part_roman_number = extract_part_roman_number(
-        part
-    ) or extract_part_roman_number_by_position(part, parts)
-=======
     part_roman_number = _get_part_roman_number(
         part) or _get_part_roman_number_by_position(part, parts)
->>>>>>> 7390711a
     part_number = fromRoman(part_roman_number) if part_roman_number else 0
     return abbreviation + (part_roman_number or ""), abbreviation, part_number
 
@@ -116,22 +90,10 @@
     return None
 
 
-<<<<<<< HEAD
-def extract_part_roman_number_by_position(
-    part: Part, parts: List[Part]
-) -> Optional[str]:
-    same_sound_parts = [
-        same_sound_part
-        for same_sound_part in parts
-        if part.getInstrument(returnDefault=False)
-        == same_sound_part.getInstrument(returnDefault=False)
-    ]
-=======
 def _get_part_roman_number_by_position(part: Part, parts: List[Part]) -> Optional[str]:
     same_sound_parts = [same_sound_part
                         for same_sound_part in parts
                         if part.getInstrument(returnDefault=False) == same_sound_part.getInstrument(returnDefault=False)]
->>>>>>> 7390711a
     if len(same_sound_parts) > 1:
         for i, same_sound_part in enumerate(same_sound_parts, 1):
             if part.partName == same_sound_part.partName:
@@ -139,22 +101,12 @@
     return None
 
 
-<<<<<<< HEAD
-# TODO: these exceptions should stay in some configuration?
-def replace_naming_exceptions(sound: str, part: Part) -> str:
-    if "da caccia" in sound:
-        sound = sound.replace("da caccia", "")
-        if "tromba" in sound:
-            sound = "horn"
-    if "bass" == sound:  # determines if voice or string instrument
-=======
 def _replace_naming_exceptions(sound: str, part: Part) -> str:
     if 'da caccia' in sound:
         sound = sound.replace('da caccia', '')
         if 'tromba' in sound:
             sound = 'horn'
     if 'bass' == sound:  # determines if voice or string instrument
->>>>>>> 7390711a
         if len(part.lyrics()) == 0:
             sound = "basso continuo"
     if "french" in sound and "horn" in sound:
