import re
import xml.etree.ElementTree as ET
from enum import Enum
from typing import Optional


<<<<<<< HEAD
=======
# TODO: document this module


>>>>>>> 6e254959
class TempoGroup2(Enum):
    """
    Contains constants refering to grouped tempo on the second level that will be used by the tempo module.
    """
    NA = "NA"
    SLOW = "Slow"
    MODERATE = "Moderate"
    FAST = "Fast"


<<<<<<< HEAD
def get_time_signature_type(time_signature: str) -> str:
    """
    Given a time signature, it returns  the correspondent type.
    
    Parameters
    ----------
        time_signature: str
        Time signature in the form of string separated by '/' to obtain the time signature type.
    """
    if time_signature in ['1/2', '1/4', '1/8', '1/16', '2/2', '2/4', '2/8', '2/16', '4/4', 'C', '4/2', '4/8', '4/16', '8/2', '8/4', '8/8', '8/16']:
        return 'simple duple'
    
    elif time_signature in ['6/8', '3/8', '12/2', '12/4', '12/8', '12/16']:
        return 'compound duple'
    
    elif time_signature in ['3/2', '3/4', '3/16', '6/2', '6/4', '6/16']:
        return 'simple triple'
    
    elif time_signature in ['9/2', '9/4', '9/8', '9/16']:
        return 'compound triple'
    
=======
def get_time_signature_type(timesignature):
    if timesignature in [
        "1/2",
        "1/4",
        "1/8",
        "1/16",
        "2/2",
        "2/4",
        "2/8",
        "2/16",
        "4/4",
        "C",
        "4/2",
        "4/8",
        "4/16",
        "8/2",
        "8/4",
        "8/8",
        "8/16",
    ]:
        return "simple duple"
    elif timesignature in ["6/8", "3/8", "12/2", "12/4", "12/8", "12/16"]:
        return "compound duple"
    elif timesignature in ["3/2", "3/4", "3/16", "6/2", "6/4", "6/16"]:
        return "simple triple"
    elif timesignature in ["9/2", "9/4", "9/8", "9/16"]:
        return "compound triple"
>>>>>>> 6e254959
    else:
        return "other"


def get_tempo_grouped_1(tempo: str) -> str:
    """
    Returns a 1st level of grouping for the tempo markings, removing secondary labels
    and diminutive endings.
    
    Parameters
    ----------
        tempo: str
        Tempo string in italian to be extract the group from.
        
    """
    tempo = re.sub("\\W+", " ", tempo)  # removes eventual special characters
    replacements = [
        (w, "")
        for w in [
            "molto",
            "poco",
            "un poco",
            "tanto",
            "un tanto",
            "assai",
            "meno",
            "più",
            "piuttosto",
        ]
    ]
    if not tempo:
        return "NA"

    for r in replacements:
        tempo = tempo.replace(*r)
<<<<<<< HEAD
    tempo = tempo.replace("Con brio", 'brio').replace('con brio', 'brio').replace('Con spirito', 'spiritoso').replace('con spirito', 'spiritoso')
    base_important_words = ['adagio', "allegro", "andante", "andantino", "largo", "lento", "presto", "vivace", 'minueto']
=======
    tempo = (
        tempo.replace("Con brio", "brio")
        .replace("con brio", "brio")
        .replace("Con spirito", "spiritoso")
        .replace("con spirito", "spiritoso")
    )
    ################ FIRST IMPORTANT WORDS ################
    # Important words. If the tempo marking contains any of them, it determines the grouping
    base_important_words = [
        "adagio",
        "allegro",
        "andante",
        "andantino",
        "largo",
        "lento",
        "presto",
        "vivace",
        "minueto",
    ]
>>>>>>> 6e254959
    # if the tempo marking ends in -ietto and or -issimo, it retuns the marking without that ending
    important_words = (
        base_important_words
        + [w[0:-1] + "etto" for w in base_important_words]
        + [w[0:-1] + "ietto" for w in base_important_words]
        + [w[0:-1] + "issimo" for w in base_important_words]
        + [w[0:-1] + "ssimo" for w in base_important_words]
        + [w[0:-1] + "hetto" for w in base_important_words]
    )

    last_words = ""
    for word in tempo.split(" "):
        if word.lower() in important_words and (
            "ma non" not in last_words
            or " ma " not in last_words
            or "Tempo di" in last_words
        ):
            return word.capitalize()
        last_words += " " + word

    ################ SECOND IMPORTANT WORDS ################
    relevant_words = [
        "amoroso",
        "affettuoso",
        "agitato",
        "arioso",
        "cantabile",
        "comodo",
        "brio",
        "spiritoso",
        "espressivo",
        "fiero",
        "giusto",
        "grave",
        "grazioso",
        "gustoso",
        "maestoso",
        "moderato",
        "risoluto",
        "sostenuto",
        "spiritoso",
        "tempo",
    ]
    words_contained = []
    for word in tempo.split(" "):
        if word.lower() in relevant_words:
            words_contained.append(word)
    ## FINAL DECISION (Two exceptions: tempo and con brio) ##
    if len(words_contained) == 1:
        if words_contained[0].lower() not in ["tempo", "brio"]:
            return words_contained[0].capitalize()
        elif words_contained[0].lower() == "tempo":
            return "A tempo"
        else:
            return "Con brio"
    elif len(words_contained) > 1:
        for w in words_contained:
            if w[0].isupper():
                if w.lower() != "tempo":
                    return w  # returns the capitalized term
                elif w.lower() == "tempo":
                    return "A tempo"
                else:
                    return "Con brio"
        if words_contained[0] != "tempo":
            return words_contained[0].capitalize()
        elif words_contained[0] == "tempo":
            return "A tempo"  # or the first one
        else:
            return "Con brio"

    return "NA"


def get_tempo_grouped_2(tempo_grouped_1: str) -> str:
    """
    Returns a 2nd level of grouping for the tempo markings.
    
    Parameters
    ----------
        tempo_grouped_1: str
        Tempo string got from get_tempo_grouped_1        
    """
    if tempo_grouped_1 is None or tempo_grouped_1.lower() == TempoGroup2.NA.value:
        return TempoGroup2.NA.value
    possible_terminations = ["ino", "etto", "ietto", "ssimo", "issimo", "hetto"]
    slow_basis = [
        "Adagio",
        "Affettuoso",
        "Grave",
        "Sostenuto",
        "Largo",
        "Lento",
        "Sostenuto",
    ]
    slow = slow_basis + [w[:-1] + t for w in slow_basis for t in possible_terminations]
    moderate_basis = [
        "Andante",
        "Arioso",
        "Comodo",
        "Cantabile",
        "Comodo",
        "Espressivo",
        "Grazioso",
        "Gustoso",
        "Maestoso",
        "Minueto",
        "Moderato",
        "Marcía",
        "Amoroso",
    ]
    moderate = moderate_basis + [
        w[:-1] + t for w in moderate_basis for t in possible_terminations
    ]
    fast_basis = [
        "Agitato",
        "Allegro",
        "Con brio",
        "Spiritoso",
        "Fiero",
        "Presto",
        "Risoluto",
        "Vivace",
    ]
    fast = fast_basis + [w[:-1] + t for w in fast_basis for t in possible_terminations]

    if tempo_grouped_1 in ["A tempo", "Giusto"]:
        return TempoGroup2.NA.value
    elif tempo_grouped_1 in slow:
        return TempoGroup2.SLOW.value
    elif tempo_grouped_1 in moderate:
        return TempoGroup2.MODERATE.value
    elif tempo_grouped_1 in fast:
        return TempoGroup2.FAST.value


def get_number_of_beats(time_signature: str) -> int:
    """
    Returns the number of beats corresponding to a time signature.
    Parameters
    ----------
        time_signature: str
        Time signature in the form of string separated by '/' to obtain the time signature type.        
    
    """
    time_signature = time_signature.split(",")[0]
    if time_signature in ["1/2", "1/4", "1/8", "1/16", "3/8"]:
        return 1
    if time_signature in ["2/2", "2/4", "2/8", "2/16", "6/8", "6/2", "6/4", "6/16"]:
        return 2
    if time_signature in ["3/1", "3/2", "3/4", "3/16", "9/2", "9/4", "9/8", "9/16"]:
        return 3
    if time_signature in [
        "4/4",
        "4/2",
        "4/8",
        "4/16",
        "C",
        "12/2",
        "12/4",
        "12/8",
        "12/16",
    ]:
        return 4
    if time_signature in ["5/2", "5/4", "5/8", "5/16"]:
        return 5
    if time_signature in ["7/2", "7/4", "7/8", "7/16"]:
        return 7
    if time_signature in ["8/2", "8/4", "8/8", "8/16"]:
        return 8
    elif time_signature == "":
        return 1
    raise ValueError(f"The {time_signature} is not a known time signature")


def extract_numeric_tempo(file_path: str) -> Optional[int]:
    """
    Finds the numeric tempo in a musixml file by looking at the tempo marking in the xml code.
    
    Parameters
    ----------
    
        file_path: str
        Path to xml file to get the tempo from.
        
    """
    tree = ET.parse(file_path)
    root = tree.getroot()
    try:
        tempo = int(
            root.find("part")
            .find("measure")
            .find("direction")
            .find("sound")
            .get("tempo")
        )
    except:
        tempo = "NA"
    return tempo<|MERGE_RESOLUTION|>--- conflicted
+++ resolved
@@ -4,12 +4,6 @@
 from typing import Optional
 
 
-<<<<<<< HEAD
-=======
-# TODO: document this module
-
-
->>>>>>> 6e254959
 class TempoGroup2(Enum):
     """
     Contains constants refering to grouped tempo on the second level that will be used by the tempo module.
@@ -20,7 +14,6 @@
     FAST = "Fast"
 
 
-<<<<<<< HEAD
 def get_time_signature_type(time_signature: str) -> str:
     """
     Given a time signature, it returns  the correspondent type.
@@ -42,35 +35,6 @@
     elif time_signature in ['9/2', '9/4', '9/8', '9/16']:
         return 'compound triple'
     
-=======
-def get_time_signature_type(timesignature):
-    if timesignature in [
-        "1/2",
-        "1/4",
-        "1/8",
-        "1/16",
-        "2/2",
-        "2/4",
-        "2/8",
-        "2/16",
-        "4/4",
-        "C",
-        "4/2",
-        "4/8",
-        "4/16",
-        "8/2",
-        "8/4",
-        "8/8",
-        "8/16",
-    ]:
-        return "simple duple"
-    elif timesignature in ["6/8", "3/8", "12/2", "12/4", "12/8", "12/16"]:
-        return "compound duple"
-    elif timesignature in ["3/2", "3/4", "3/16", "6/2", "6/4", "6/16"]:
-        return "simple triple"
-    elif timesignature in ["9/2", "9/4", "9/8", "9/16"]:
-        return "compound triple"
->>>>>>> 6e254959
     else:
         return "other"
 
@@ -106,30 +70,8 @@
 
     for r in replacements:
         tempo = tempo.replace(*r)
-<<<<<<< HEAD
     tempo = tempo.replace("Con brio", 'brio').replace('con brio', 'brio').replace('Con spirito', 'spiritoso').replace('con spirito', 'spiritoso')
     base_important_words = ['adagio', "allegro", "andante", "andantino", "largo", "lento", "presto", "vivace", 'minueto']
-=======
-    tempo = (
-        tempo.replace("Con brio", "brio")
-        .replace("con brio", "brio")
-        .replace("Con spirito", "spiritoso")
-        .replace("con spirito", "spiritoso")
-    )
-    ################ FIRST IMPORTANT WORDS ################
-    # Important words. If the tempo marking contains any of them, it determines the grouping
-    base_important_words = [
-        "adagio",
-        "allegro",
-        "andante",
-        "andantino",
-        "largo",
-        "lento",
-        "presto",
-        "vivace",
-        "minueto",
-    ]
->>>>>>> 6e254959
     # if the tempo marking ends in -ietto and or -issimo, it retuns the marking without that ending
     important_words = (
         base_important_words
