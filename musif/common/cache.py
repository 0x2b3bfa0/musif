"""
This module implements utilities to cache and speed-up the extraction of features.
"""
import builtins
import logging
import random
import traceback
from typing import Any, Dict, List, Optional, Tuple, Union

from deepdiff import DeepHash, deephash

from musif.logs import pinfo, pwarn

from .exceptions import CannotResurrectObject, SmartCacheModified


class FileCacheIntoRAM:
    """
    This class simply stores a dictionary of key-value.
    In `musiF`, it is used to cache the objects (values) coming from the
    parsing of files (whose names are the keys).
    It is never written to disk and only kept into RAM.
    """

    def __init__(self, capacity: int):
        self._capacity = capacity
        self._items = []

    def put(self, key: str, value: Any):
        if self.full:
            del self._items[0]
        self._items.append({"key": key, "value": value})

    def get(self, key: str) -> Optional[Any]:
        for item in self._items:
            if item["key"] == key:
                return item["value"]
        return None

    def clear(self) -> None:
        self._items.clear()

    @property
    def full(self) -> bool:
        return len(self._items) == self._capacity


deephash.logger.setLevel(logging.ERROR)


class ObjectReference:
    """
    This handles the calls to the reference object so that both
    `MethodCache` and `SmartModuleCache` reference the same object and when one
    resurrects it, the other sees it.
    """

    __slots__ = ("reference", "resurrect_reference", "parent", "name", "args")

    def __init__(
        self,
        reference: Any,
        resurrect_reference: Optional[Tuple],
        parent=None,
        name: str = "",
        args: Optional[Tuple] = None,
    ):
        self.reference = reference
        self.resurrect_reference = resurrect_reference
        self.parent = parent
        self.name = name
        self.args = args
        # self.deephash = DeepHash(reference)[reference]

    def _try_resurrect(self) -> None:
        if self.resurrect_reference is None:
            if self.parent is None:
                raise CannotResurrectObject(self)
            else:
                origin = self.parent
                for i in range(len(self.name)):
                    if self.name[i] == "":
                        raise CannotResurrectObject(self)
                    if isinstance(origin, ObjectReference):
                        origin = origin.get_attr(self.name[i])
                    else:
                        origin = getattr(origin, self.name[i])
                    if self.args[i] is not None:
                        origin = origin(*self.args[i])
                self.reference = origin

        else:
            func = self.resurrect_reference[0]
            args = self.resurrect_reference[1:]
            pinfo(f"Resurrecting via function call: {func}{args}")
            self.reference = func(*args)
            # self.deephash = DeepHash(self.reference)

    def get_attr(self, name: str) -> Any:
        if not hasattr(self, "reference") or self.reference is None:
<<<<<<< HEAD
            raise Exception(f"Attempt to resurrect {name}")
=======
>>>>>>> 3fcb23fb
            # pinfo(f"Resurrecting reference object due to call to attribute '{name}'")
            self._try_resurrect()
        return getattr(self.reference, name)

    def __getstate__(self):
        return dict(
            resurrect_reference=self.resurrect_reference,
            parent=self.parent,
            name=self.name,
            args=self.args,
        )

    def __setstate__(self, state):
        self.reference = None
        self.resurrect_reference = state["resurrect_reference"]
        self.parent = state["parent"]
        self.name = state["name"]
        self.args = state["args"]

    def __repr__(self):
        return f"ObjectReference({self.reference}, {self.name})"


class SmartModuleCache:
    """
    This class wraps any object so that its function calls can be cached in a
    dict, very similarly to how `functools.lru_cache` works.

    The object keeps a dictionary and a reference to the wrapped object.
    Each time a method, a field, or a property is called, it stores the result
    value in the dictionary.
    When the same call is performed a second time, the result value is taken
    from the dictionary.

    If the object is changed, the change is not cached. As such, only read
    operations can be executed on a ``SmartModuleCache``.

    After unpickling, the referenced object is no longer available.
    If `resurrect_reference` is not None, it will be loaded using its value. In
    such a case, `resurrect_reference` should be a tuple with a function in the
    first position and the arguments later; the function returned value must be
    the reference object.

    If the method/property/field returns an object defined in a
    one of the `target_addresses`, this class will return a wrapped version of
    that object.
    In `musiF`, this is used to wrap all the music21 objects and to cache
    (most of) music21 operations.

    When a method is called, it is matched with all the arguments, similarly to
    `functools.lru_cache`, thus using the hash value of the objects.

    When pickled, this object only pickles the cache dictionary.
    The matching of the arguments in a method works on a custom hash value that
    is guaranteed to be the same when the object is pickled/unpickled. As
    consequence, as long as the method arguments are `SmartModuleCache`
    objects, they will re-use the cache after pickling/unpickling.

    Sometimes, the methods of the referenced object expect a non-cached module,
    for instance when a type checking or a hash comparison is done. For those
    situations, `SmartModuleCache` provides *special methods* that start with
    `SmartModuleCache.SPECIAL_METHODS_NAME` (which defaults to
    `"smartcache__"`). It is possible call any method with
    `smartcache__methodname`, e.g. `score.smartcache__remove`.
    When a special method is called, the first call is performed with the
    non-cached arguments, as it would happen without `SmartModuleCache`.

    NotImplemented: When `smart_pickling` is True, it pickles the dictionary
    alone, without the reference, otherwise, it pickles the reference as well.

    Note: this class implements `__repr__` in a custom way, while proxies the
    `__str__` method to the referenced object.

    Note: In future, `deepdiff.Delta` could be used to allow in-place
    operations, but it needs that:
        1. the object modified are pickable
        2. the reference are deep-copiable (for some reason, music21 objects)
            sometimes exceed the maximum number of recursion while deep-copying
    """

    __slots__ = "cache"
    SPECIAL_METHODS_NAME = "smartcache__"

    class _MyNone:
        pass

    def __init__(
        self,
        reference: Any = None,
        resurrect_reference: Optional[Tuple] = None,
        parent: Optional[ObjectReference] = None,
        name: Tuple[str] = ("",),
        args: Tuple[Optional[Tuple]] = (None,),
        target_addresses: List[str] = ["music21"],
        check_reference_changes: bool = False,
    ):

        cache: Dict[
            str,
            Union[Tuple, str, int, SmartModuleCache, MethodCache, Any],
        ] = {
            "_hash": random.randint(10**10, 10**15),
            "_target_addresses": target_addresses,
            "_reference": ObjectReference(
                reference, resurrect_reference, parent, name, args
            ),
            "_check_reference_changes": check_reference_changes,
            "_type": type(reference),
        }
        object.__setattr__(self, "cache", cache)

    def __repr__(self):
        _reference = self.cache["_reference"]
        _addresses = self.cache["_target_addresses"]
        _class = self.__class__.__qualname__
        return f"{_class}({_reference}, {_addresses})"

    def __str__(self):
        s = self.cache.get("__str__")
        if s is None:
            s = str(self.cache["_reference"].reference)
            self.cache["__str__"] = s
        return s

    @property
    def target_addresses(self):
        return self.cache["_target_addresses"]

    @target_addresses.setter
    def target_addresses(self, value):
        self.cache["_target_addresses"] = value

    def __hash__(self):
        return self.cache["_hash"]

    def _wmo(self, obj, name=("",), args=(None,)):
        return wrap_module_objects(
            obj,
            target_addresses=self.cache["_target_addresses"],
            resurrect_reference=None,
            parent=self.cache["_reference"],
            name=name,
            args=args,
        )

    def __getattr__(self, name: str) -> Any:
        """
        The real key of this class is this method!
        """
        attr = self.cache.get(name)
        if attr is None:
            # attr not in cache
            attr = self._get_new_attr(name)
            if attr is None:
                attr = SmartModuleCache._MyNone
            self.cache[name] = attr
        if attr is SmartModuleCache._MyNone:
            return None
        else:
            return attr

    def __delattr__(self, name):
        del self.cache[name]

    def __setattr__(self, name, value):
        pwarn(
            "You are using a music21 object in writing mode! consider change your code so that SmartModuleCache works correctly. See the stack-trace:"
        )
        # traceback.print_list(
        #     [f for f in traceback.extract_stack() if "musif" in f.filename]
        # )
        if self.cache["_reference"].reference is not None:
            self.cache["_reference"].get_attr("__setattr__")(name, value)

    def _get_new_attr(self, name: str) -> Any:
        if name.startswith(self.SPECIAL_METHODS_NAME):
            special_name = name
            name = name[len(self.SPECIAL_METHODS_NAME) :]
        else:
            special_name = None
        attr = self.cache["_reference"].get_attr(name)
        if callable(attr):
            # use the method cacher
            attr = MethodCache(
                self.cache["_reference"],
                name,
                target_addresses=self.cache["_target_addresses"],
                special_method=special_name is not None,
                check_reference_changes=self.cache["_check_reference_changes"],
            )
        else:
            # cache the value and returns it
            attr = self._wmo(attr, (name,))

        return attr

    def __setstate__(self, state):
        object.__setattr__(self, "cache", state)

    def __getstate__(self):
        return self.cache

    # caching other special methods
    def __list__(self, idx=None):
        it = self.cache.get("__list__")
        if it is None:
            it = self.cache["_reference"].get_attr("__iter__")()
            it = [
                self._wmo(
                    x,
                    ("__getitem__",),
                    ((i,),),
                )
                for i, x in enumerate(it)
            ]
            self.cache["__list__"] = it
        if idx is not None:
            return it[idx]
        else:
            return it

    def __iter__(self):
        return iter(self.__list__())

    def __len__(self):
        L = self.cache.get("__len__")
        if L is None:
            L = self.cache["_reference"].get_attr("__len__")()
            self.cache["__len__"] = L
        return L

    def __getitem__(self, k):
        v = self.cache.get(f"__item_{k}")
        if v is None:
            v = self.cache["_reference"].get_attr("__getitem__")(k)
            v = self._wmo(v, ("__getitem__",), ((k,),))
            self.cache[f"__item_{k}"] = v
        return v

    def __setitem__(self, k, v):
        pwarn(
            "You are using a music21 object in writing mode! consider change your code so that SmartModuleCache works correctly. See the stack-trace:"
        )
        # traceback.print_list(
        #     [f for f in traceback.extract_stack() if "musif" in f.filename]
        # )
        try:
            v = self.cache["_reference"].get_attr("__getitem__")(k)
        except KeyError:
            pass
        v = self._wmo(v, ("__setitem__",), ((k, v),))
        self.cache[f"__item_{k}"] = v
        self.cache["_reference"].get_attr("__setattr__")(k, v)

    def __bool__(self):
        b = self.cache.get("__bool__")
        if b is None:
            try:
                b = self.cache["_reference"].get_attr("__bool__")()
            except AttributeError:
                b = self.cache["_reference"].reference is not None
            finally:
                self.cache["__bool__"] = b
        return b

    def ischanged(self):
        """
        Returns if the reference object is changed using value comparison of
        its attributes recursively.
        """
        newhash = DeepHash(self.reference)[self.reference]
        if newhash != self.deephash:
            return True
        else:
            return False


class CallableArguments:
    """
    This class represents a set of ordered arguments.
    The hash is the concatenation of the argument hashes.
    If the arguments are SmartModuleCache objects, this object uses their cache (which
    persists to disk), otherwise it uses `deepdiff.DeepHash` to compute a hash based on the
    content value (which should persists across pickling).

    Note that `DeepHash` may be much slower than the builtin `hash()` function,
    so for large and complex objects like `music21.Score`, just use a
    `SmartModuleCache` wrapper.
    """

    def __init__(self, *args, **kwargs):
        self.args = args
        self.kwargs = kwargs

        h = ""

        # hashing  SmartModuleCache
        for arg in self.args:
            if type(arg) is SmartModuleCache:
                h += str(hash(arg))

        kwargs_keys = sorted(self.kwargs.keys())
        for k in kwargs_keys:
            v = self.kwargs[k]
            if type(v) is SmartModuleCache:
                h += str(hash(v))

        # hashing other object types by value
        all_args = (args, kwargs)
        h += DeepHash(all_args, exclude_types=[SmartModuleCache])[all_args]

        self._hash = int(h, 16)

    def __hash__(self):
        return self._hash

    def __eq__(self, other):
        if type(other) is CallableArguments:
            return other._hash == self._hash
        else:
            return False

    def __repr__(self):
        ret = "CallableArguments("
        for a in self.args:
            ret += f"{repr(self.args)}, "
        for k, v in self.kwargs.items():
            ret += f"{repr(k)}={repr(v)}, "
        ret += ")"
        return ret


class MethodCache:
    """
    A simple wrapper that checks if the arguments are in the
    cache, otherwise runs the method and caches the arguments
    """

    __slots__ = (
        "reference",
        "name",
        "cache",
        "target_addresses",
        "special_method",
        "check_reference_changes",
    )

    def __init__(
        self,
        reference: ObjectReference,
        attr_name: str,
        target_addresses: List[str] = ["music21"],
        special_method: bool = False,
        check_reference_changes: bool = False,
    ):
        self.reference = reference
        self.name = attr_name
        self.cache = dict()
        self.target_addresses = target_addresses
        self.special_method = special_method
        self.check_reference_changes = check_reference_changes

    def _wmo(self, obj, args=None):
        return wrap_module_objects(
            obj,
            target_addresses=self.target_addresses,
            resurrect_reference=None,
            parent=self.reference,
            name=(self.name,),
            args=(args,),
        )

    def __call__(self, *args, **kwargs):
        args = list(map(self._wmo, args))
        kwargs = {k: self._wmo(v) for k, v in kwargs.items()}
        call_args = CallableArguments(*args, **kwargs)
        cached_res = self.cache.get(call_args)
        if cached_res is not None:
            return cached_res
        else:
            attr = self.reference.get_attr(self.name)
            if self.special_method:
                args = [arg.cache["_reference"].reference for arg in args]
                kwargs = {k: v.cache["_reference"].reference for k, v in kwargs.items()}
            res = attr(*args, **kwargs)
            res = self._wmo(res, args=(*args, *kwargs.values()))
            self.cache[call_args] = res
            if self.check_reference_changes and self.reference.ischanged():
                pwarn(str(SmartCacheModified(self, self.name)))
            return res


def isinstance(obj1, cls):
    """
    Check if obj1 is instance of `cls`. This function grants that `SmartModuleCache`
    objects are checked against their reference objects.
    """
    if type(obj1) is SmartModuleCache:
        t = obj1.cache["_type"]
        return builtins.issubclass(t, cls)
    else:
        return builtins.isinstance(obj1, cls)


def hasattr(obj1, attr):
    """
    Check if `obj1` has `attr`. This function grants that `SmartModuleCache` objects are
    checked against their cache or reference objects.
    """
    if type(obj1) is SmartModuleCache:
        ref = obj1.cache["_reference"].reference
        if ref is not None:
            return builtins.hasattr(ref, attr)
        else:
            return attr in obj1.cache
    else:
        return builtins.hasattr(obj1, attr)


def wrap_module_objects(
    obj: Any,
    target_addresses: List[str] = ["music21"],
    resurrect_reference: Optional[Tuple] = None,
    parent: Optional[ObjectReference] = None,
    name: Tuple[str] = ("",),
    args: Tuple[Optional[Tuple]] = (None,),
):
    """
    Returns the object wrapped with `SmartModuleCache` class if it was defined
    in one of the `target_addresses`

    If `obj` is a list or a tuple, e new list/tuple this function works
    recursively on their objects.
    """
    __module = obj.__class__.__module__
    for module in target_addresses:
        if __module.startswith(module):
            return SmartModuleCache(
                reference=obj,
                target_addresses=target_addresses,
                resurrect_reference=resurrect_reference,
                parent=parent,
                name=name,
                args=args,
            )

    if isinstance(obj, (list, tuple)):
        ret = [
            wrap_module_objects(
                v,
                target_addresses,
                resurrect_reference,
                parent,
                (*name, "__getitem__"),
                (*args, (i,)),
            )
            for i, v in enumerate(obj)
        ]
        if isinstance(obj, list):
            return ret
        else:
            return tuple(ret)

    return obj<|MERGE_RESOLUTION|>--- conflicted
+++ resolved
@@ -98,10 +98,6 @@
 
     def get_attr(self, name: str) -> Any:
         if not hasattr(self, "reference") or self.reference is None:
-<<<<<<< HEAD
-            raise Exception(f"Attempt to resurrect {name}")
-=======
->>>>>>> 3fcb23fb
             # pinfo(f"Resurrecting reference object due to call to attribute '{name}'")
             self._try_resurrect()
         return getattr(self.reference, name)
