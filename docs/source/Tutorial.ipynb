--- conflicted
+++ resolved
@@ -26,13 +26,6 @@
     "\n",
     "\n",
     "To install `musif`:\n",
-<<<<<<< HEAD
-    "1. In the `Environments` tab of the `anaconda-navigator`, click on the green arrow near to the newly created environment\n",
-    "2. Select `Open terminal`\n",
-    "3. In the terminal, type the following command `pip install musif`\n",
-    "4. Press `Enter` and wait for the command to finish\n",
-    "5. Close the terminal\n",
-=======
     "1. [Download](https://raw.githubusercontent.com/DIDONEproject/musif/main/docs/source/Tutorial.ipynb) this notebook.\n",
     "2. Start `jupyter` in your Anaconda environment.\n",
     "3. Open this tutorial.\n",
@@ -46,7 +39,6 @@
    "metadata": {},
    "source": [
     "Here, the `!` is a special command that executes commands in the terminal. After having run it, you may need to restart the notebook (click the circular arrow ↻ in the top bar, near the icons ▶ and ⏹)\n",
->>>>>>> 6781cfde
     "\n",
     "To run this tutorial:\n",
     "1. In the `Home` tab of the `anaconda-navigator`, select \"All applications\" and the newly created environment in the options at the top.\n",
