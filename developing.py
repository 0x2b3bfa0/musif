import sys

from musif.extract.extract import FeaturesExtractor
from musif.reports.generate import FeaturesGenerator
import pandas as pd
sys.path.insert(0, "../musif")
sys.path.insert(0, "../musif/musif") 


if __name__ == "__main__":
# 
<<<<<<< HEAD
    # data_dir = r'tests/data/static/features'
    data_dir = r'../arias_error/'
    # 
    df = FeaturesExtractor("martiser/myconfig.yml", data_dir=data_dir).extract()
=======
    data_dir = r'tests/data/static/features'
    # data_dir = r'arias/error/'
    # 
    df = FeaturesExtractor("martiser/config.yml", data_dir=data_dir).extract()
>>>>>>> 2737ff12

    df.to_csv('martiser/dataframe.csv', index=False)
    df=pd.read_csv('martiser/dataframe.csv')
    path = './'
    FeaturesGenerator("martiser/myconfig.yml").generate_reports(df, path, num_factors=1, visualizations=True)
    <|MERGE_RESOLUTION|>--- conflicted
+++ resolved
@@ -9,17 +9,10 @@
 
 if __name__ == "__main__":
 # 
-<<<<<<< HEAD
-    # data_dir = r'tests/data/static/features'
-    data_dir = r'../arias_error/'
-    # 
-    df = FeaturesExtractor("martiser/myconfig.yml", data_dir=data_dir).extract()
-=======
     data_dir = r'tests/data/static/features'
     # data_dir = r'arias/error/'
     # 
     df = FeaturesExtractor("martiser/config.yml", data_dir=data_dir).extract()
->>>>>>> 2737ff12
 
     df.to_csv('martiser/dataframe.csv', index=False)
     df=pd.read_csv('martiser/dataframe.csv')
